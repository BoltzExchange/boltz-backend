--- conflicted
+++ resolved
@@ -1233,7 +1233,6 @@
       this.handleError(this.getChainSwapTransactions),
     );
 
-<<<<<<< HEAD
     /**
      * @openapi
      * components:
@@ -1254,22 +1253,6 @@
      *           required: true
      *           description: Transaction hash which should be signed, encoded as HEX
      */
-=======
-  private createSubmarine = async (req: Request, res: Response) => {
-    const { to, from, invoice, pairHash, refundPublicKey } = validateRequest(
-      req.body,
-      [
-        { name: 'to', type: 'string' },
-        { name: 'from', type: 'string' },
-        { name: 'invoice', type: 'string', optional: true },
-        { name: 'pairHash', type: 'string', optional: true },
-        { name: 'refundPublicKey', type: 'string', hex: true, optional: true },
-      ],
-    );
-    const referralId = parseReferralId(req);
-
-    const { pairId, orderSide } = this.service.convertToPairAndSide(from, to);
->>>>>>> c4f62876
 
     /**
      * @openapi
@@ -1531,15 +1514,17 @@
     );
 
   private createSubmarine = async (req: Request, res: Response) => {
-    const { to, from, invoice, pairHash, referralId, refundPublicKey } =
-      validateRequest(req.body, [
+    const { to, from, invoice, pairHash, refundPublicKey } = validateRequest(
+      req.body,
+      [
         { name: 'to', type: 'string' },
         { name: 'from', type: 'string' },
         { name: 'invoice', type: 'string', optional: true },
         { name: 'pairHash', type: 'string', optional: true },
-        { name: 'referralId', type: 'string', optional: true },
         { name: 'refundPublicKey', type: 'string', hex: true, optional: true },
-      ]);
+      ],
+    );
+    const referralId = parseReferralId(req);
 
     const { pairId, orderSide } = this.service.convertToPairAndSide(from, to);
 
