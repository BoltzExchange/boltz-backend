--- conflicted
+++ resolved
@@ -4,17 +4,12 @@
 import Logger from '../Logger';
 import { formatError, getHexString, mapToObject, stringify } from '../Utils';
 import BackupScheduler from '../backup/BackupScheduler';
-import DefaultMap from '../consts/DefaultMap';
 import {
   NotPendingChainSwapEvents,
   NotPendingReverseSwapEvents,
   NotPendingSwapEvents,
-<<<<<<< HEAD
   SwapType,
-  SwapUpdateEvent,
   swapTypeToPrettyString,
-=======
->>>>>>> 586c364c
 } from '../consts/Enums';
 import ReferralStats from '../data/ReferralStats';
 import Stats from '../data/Stats';
@@ -411,69 +406,25 @@
   };
 
   private lockedFunds = async () => {
-<<<<<<< HEAD
-    const [pendingReverseSwaps, pendingChainSwaps] = await Promise.all([
-      ReverseSwapRepository.getReverseSwaps({
-        status: {
-          [Op.in]: [
-            SwapUpdateEvent.TransactionMempool,
-            SwapUpdateEvent.TransactionConfirmed,
-          ],
-        },
-      }),
-      ChainSwapRepository.getChainSwaps({
-        status: {
-          [Op.in]: [
-            SwapUpdateEvent.TransactionServerMempool,
-            SwapUpdateEvent.TransactionServerConfirmed,
-          ],
-        },
-      }),
-    ]);
-
-    const pendingSwapsByChain = new DefaultMap<
-      string,
-      { type: SwapType; id: string; amount: number }[]
-    >(() => []);
-
-    for (const pending of pendingReverseSwaps) {
-      const pair = splitPairId(pending.pair);
-      const chainCurrency = getChainCurrency(
-        pair.base,
-        pair.quote,
-        pending.orderSide,
-        true,
-      );
-
-      pendingSwapsByChain.get(chainCurrency).push({
-        id: pending.id,
-        amount: pending.onchainAmount,
-        type: SwapType.ReverseSubmarine,
-      });
-    }
-
-    for (const pending of pendingChainSwaps) {
-      pendingSwapsByChain.get(pending.sendingData.symbol).push({
-        id: pending.id,
-        type: SwapType.Chain,
-        amount: pending.sendingData.amount!,
-      });
-    }
-
-=======
     const pendingReverseSwapsByChain = await this.service.getLockedFunds();
->>>>>>> 586c364c
     let message = '**Locked up funds:**\n';
 
-    for (const [symbol, chainArray] of pendingSwapsByChain) {
+    for (const [symbol, chainArrays] of pendingReverseSwapsByChain) {
       message += `\n**${symbol}**`;
 
       let symbolTotal = 0;
 
-      for (const pendingSwap of chainArray) {
-        symbolTotal += pendingSwap.amount;
+      for (const pendingSwap of ([] as (ReverseSwap | ChainSwapInfo)[])
+        .concat(chainArrays.reverseSwaps)
+        .concat(chainArrays.chainSwaps)) {
+        const amount =
+          pendingSwap.type === SwapType.ReverseSubmarine
+            ? (pendingSwap as ReverseSwap).onchainAmount
+            : (pendingSwap as ChainSwapInfo).sendingData.amount!;
+
+        symbolTotal += amount;
         message += `\n  - ${swapTypeToPrettyString(pendingSwap.type)} \`${pendingSwap.id}\`: ${satoshisToSatcomma(
-          pendingSwap.amount,
+          amount,
         )}`;
       }
 
