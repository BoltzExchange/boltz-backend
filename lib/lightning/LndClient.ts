--- conflicted
+++ resolved
@@ -40,18 +40,10 @@
 }
 
 interface LndClient {
-<<<<<<< HEAD
-  on(event: 'invoice.settled', listener: (rHash: Buffer) => void): this;
-  emit(event: 'invoice.settled', rHash: Buffer): boolean;
-
+  on(event: 'invoice.paid', listener: (invoice: string) => void): this;
+  emit(event: 'invoice.paid', invoice: string): boolean;
   on(event: 'invoice.failed', listener: (rHash: Buffer) => void): this;
   emit(event: 'invoice.failed', rHash: Buffer): boolean;
-
-=======
->>>>>>> 7ecbd84c
-  on(event: 'invoice.paid', listener: (invoice: string) => void): this;
-  emit(event: 'invoice.paid', invoice: string): boolean;
-
   on(event: 'invoice.settled', listener: (invoice: string) => void): this;
   emit(event: 'invoice.settled', string: string): boolean;
 }
@@ -326,20 +318,14 @@
       .on('data', (invoice: lndrpc.Invoice) => {
         const rHash = Buffer.from(invoice.getRHash_asB64(), 'base64');
         if (invoice.getSettled()) {
-<<<<<<< HEAD
-
-          this.logger.silly(`${this.symbol} LND invoice settled: ${getHexString(rHash)}`);
-          this.emit('invoice.settled', rHash);
-        } else {
-
-          this.logger.silly(`Failed to pay ${this.symbol} LND invoice: ${getHexString(rHash)}`);
-          this.emit('invoice.failed', rHash);
-=======
           const paymentReq = invoice.getPaymentRequest();
 
           this.logger.silly(`${this.symbol} LND invoice settled: ${paymentReq}`);
           this.emit('invoice.settled', paymentReq);
->>>>>>> 7ecbd84c
+        } else {
+
+          this.logger.silly(`Failed to pay ${this.symbol} LND invoice: ${rHash}`);
+          this.emit('invoice.failed', rHash);
         }
       })
       .on('error', (error) => {
