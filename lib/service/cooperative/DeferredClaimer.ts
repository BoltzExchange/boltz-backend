--- conflicted
+++ resolved
@@ -31,21 +31,7 @@
   expiryTolerance: number;
 };
 
-<<<<<<< HEAD
 type SwapToClaimPreimage = SwapToClaim<Swap> & { preimage: Buffer };
-=======
-type CooperativeDetails = {
-  musig: Musig;
-  sweepAddress: string;
-  transaction: Transaction | LiquidTransaction;
-};
-
-export type SwapToClaim = {
-  swap: Swap;
-  preimage: Buffer;
-  cooperative?: CooperativeDetails;
-};
->>>>>>> 1dc1c499
 
 class DeferredClaimer extends CoopSignerBase<
   Swap,
@@ -120,7 +106,7 @@
   };
 
   public pendingSweepsValues() {
-    return new Map<string, SwapToClaim[]>(
+    return new Map<string, SwapToClaimPreimage[]>(
       Array.from(this.swapsToClaim.entries()).map(([currency, swaps]) => [
         currency,
         Array.from(swaps.values()),
@@ -420,4 +406,4 @@
 }
 
 export default DeferredClaimer;
-export { SwapConfig };+export { SwapConfig, SwapToClaimPreimage };