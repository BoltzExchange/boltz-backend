import { Op } from 'sequelize';
import { utils } from 'ethers';
import { OutputType } from 'boltz-core';
import { Transaction } from 'bitcoinjs-lib';
import Errors from './Errors';
import Logger from '../Logger';
import Swap from '../db/models/Swap';
import ApiErrors from '../api/Errors';
import Wallet from '../wallet/Wallet';
import { ConfigType } from '../Config';
import EventHandler from './EventHandler';
import { PairConfig } from '../consts/Types';
import { gweiDecimals } from '../consts/Consts';
import PairRepository from '../db/PairRepository';
import { encodeBip21 } from './PaymentRequestUtils';
import { SendResponse } from '../lightning/LndClient';
import TimeoutDeltaProvider from './TimeoutDeltaProvider';
import RateProvider, { PairType } from '../rates/RateProvider';
import WalletManager, { Currency } from '../wallet/WalletManager';
import SwapManager, { ChannelCreationInfo } from '../swap/SwapManager';
import { BaseFeeType, CurrencyType, OrderSide, ServiceInfo, ServiceWarning } from '../consts/Enums';
import {
  Balance,
  ChainInfo,
  CurrencyInfo,
  GetBalanceResponse,
  GetInfoResponse,
  LightningBalance,
  LndChannels,
  LndInfo,
  WalletBalance,
} from '../proto/boltzrpc_pb';
import {
  decodeInvoice,
  formatError,
  getChainCurrency,
  getHexBuffer,
  getHexString,
  getLightningCurrency,
  getPairId,
  getRate,
  getSendingReceivingCurrency,
  getSwapMemo,
  getUnixTime,
  getVersion,
  reverseBuffer,
  splitPairId,
} from '../Utils';

type LndNodeInfo = {
  nodeKey: string,
  uris: string[],
};

class Service {
  public allowReverseSwaps = true;

  public swapManager: SwapManager;
  public eventHandler: EventHandler;

  private prepayMinerFee: boolean;

  private pairRepository: PairRepository;

  private timeoutDeltaProvider: TimeoutDeltaProvider;

  private readonly rateProvider: RateProvider;

  private static MinInboundLiquidity = 10;
  private static MaxInboundLiquidity = 50;

  constructor(
    private logger: Logger,
    config: ConfigType,
    private walletManager: WalletManager,
    public currencies: Map<string, Currency>,
  ) {
    this.prepayMinerFee = config.prepayminerfee;
    this.logger.debug(`Prepay miner fee for Reverse Swaps is ${this.prepayMinerFee ? 'enabled' : 'disabled' }`);

    this.pairRepository = new PairRepository();
    this.timeoutDeltaProvider = new TimeoutDeltaProvider(this.logger, config);

    this.rateProvider = new RateProvider(
      this.logger,
      config.rates.interval,
      currencies,
      this.getFeeEstimation,
    );

    this.logger.debug(`Using ${config.swapwitnessaddress ? 'P2WSH' : 'P2SH nested P2WSH'} addresses for Submarine Swaps`);

    this.swapManager = new SwapManager(
      this.logger,
      this.walletManager,
      this.rateProvider,
      config.swapwitnessaddress ? OutputType.Bech32 : OutputType.Compatibility,
      this.prepayMinerFee,
      config.retryInterval,
    );

    this.eventHandler = new EventHandler(
      this.logger,
      this.currencies,
      this.swapManager.nursery,
    );
  }

  public init = async (configPairs: PairConfig[]): Promise<void> => {
    const dbPairSet = new Set<string>();
    const dbPairs = await this.pairRepository.getPairs();

    dbPairs.forEach((dbPair) => {
      dbPairSet.add(dbPair.id);
    });

    const checkCurrency = (symbol: string) => {
      if (!this.currencies.has(symbol)) {
        throw Errors.CURRENCY_NOT_FOUND(symbol);
      }
    };

    for (const configPair of configPairs) {
      const id = getPairId(configPair);

      checkCurrency(configPair.base);
      checkCurrency(configPair.quote);

      if (!dbPairSet.has(id)) {
        await this.pairRepository.addPair({
          id,
          ...configPair,
        });
        this.logger.silly(`Added pair to database: ${id}`);
      }
    }

    this.logger.verbose('Updated pairs in the database');

    this.timeoutDeltaProvider.init(configPairs);

    this.rateProvider.feeProvider.init(configPairs);
    await this.rateProvider.init(configPairs);
  }

  /**
   * Gets general information about this Boltz instance and the nodes it is connected to
   */
  public getInfo = async (): Promise<GetInfoResponse> => {
    const response = new GetInfoResponse();
    const map = response.getChainsMap();

    response.setVersion(getVersion());

    for (const [symbol, currency] of this.currencies) {
      const chain = new ChainInfo();
      const lnd = new LndInfo();

      if (currency.chainClient) {
        try {
          const networkInfo = await currency.chainClient.getNetworkInfo();
          const blockchainInfo = await currency.chainClient.getBlockchainInfo();

          chain.setVersion(networkInfo.version);
          chain.setConnections(networkInfo.connections);

          chain.setBlocks(blockchainInfo.blocks);
          chain.setScannedBlocks(blockchainInfo.scannedBlocks);
        } catch (error) {
          chain.setError(formatError(error));
        }
      } else if (currency.provider) {
        try {
          const blockNumber = await currency.provider.getBlockNumber();

          chain.setBlocks(blockNumber);
          chain.setScannedBlocks(blockNumber);
        } catch (error) {
          chain.setError(formatError(error));
        }
      }

      if (currency.lndClient) {
        try {
          const lndInfo = await currency.lndClient.getInfo();

          const channels = new LndChannels();

          channels.setActive(lndInfo.numActiveChannels);
          channels.setInactive(lndInfo.numInactiveChannels);
          channels.setPending(lndInfo.numPendingChannels);

          lnd.setLndChannels(channels);

          lnd.setVersion(lndInfo.version);
          lnd.setBlockHeight(lndInfo.blockHeight);
        } catch (error) {
          lnd.setError(error.details);
        }
      }

      const currencyInfo = new CurrencyInfo();
      currencyInfo.setChain(chain);
      currencyInfo.setLnd(lnd);

      map.set(symbol, currencyInfo);
    }

    return response;
  }

  /**
   * Gets the balance for either all wallets or just a single one if specified
   */
  public getBalance = async (): Promise<GetBalanceResponse> => {
    const response = new GetBalanceResponse();
    const map = response.getBalancesMap();

    const getBalance = async (symbol: string, wallet: Wallet) => {
      const balance = new Balance();
      const walletObject = new WalletBalance();

      const walletBalance = await wallet.getBalance();

      walletObject.setTotalBalance(walletBalance.totalBalance);
      walletObject.setConfirmedBalance(walletBalance.confirmedBalance);
      walletObject.setUnconfirmedBalance(walletBalance.unconfirmedBalance);

      balance.setWalletBalance(walletObject);

      const currencyInfo = this.currencies.get(symbol);

      if (currencyInfo && currencyInfo.lndClient) {
        const lightningBalance = new LightningBalance();

        const { channelsList } = await currencyInfo.lndClient.listChannels();

        let localBalance = 0;
        let remoteBalance = 0;

        channelsList.forEach((channel) => {
          localBalance += channel.localBalance;
          remoteBalance += channel.remoteBalance;
        });

        lightningBalance.setLocalBalance(localBalance);
        lightningBalance.setRemoteBalance(remoteBalance);

        balance.setLightningBalance(lightningBalance);
      }

      return balance;
    };

    for (const [symbol, wallet] of this.walletManager.wallets) {
      map.set(symbol, await getBalance(symbol, wallet));
    }

    return response;
  }

  /**
   * Gets all supported pairs and their conversion rates
   */
  public getPairs = (): {
    info: ServiceInfo[],
    warnings: ServiceWarning[],
    pairs: Map<string, PairType>,
  } => {
    const info: ServiceInfo[] = [];
    const warnings: ServiceWarning[] = [];

    if (this.prepayMinerFee) {
      info.push(ServiceInfo.PrepayMinerFee);
    }

    if (!this.allowReverseSwaps) {
      warnings.push(ServiceWarning.ReverseSwapsDisabled);
    }

    return {
      info,
      warnings,
      pairs: this.rateProvider.pairs,
    };
  }

  /**
   * Gets a map between the LND node keys and URIs and the symbol of the chains they are running on
   */
  public getNodes = async (): Promise<Map<string, LndNodeInfo>> => {
    const response = new Map<string, LndNodeInfo>();

    for (const [symbol, currency] of this.currencies) {
      if (currency.lndClient) {
        const lndInfo = await currency.lndClient.getInfo();
        response.set(symbol, {
          uris: lndInfo.urisList,
          nodeKey: lndInfo.identityPubkey,
        });
      }
    }

    return response;
  }

  /**
   * Gets the contract address used by the Boltz instance
   */
  public getContracts = async (): Promise<Map<string, string>> => {
    if (this.walletManager.ethereumManager === undefined) {
      throw Errors.ETHEREUM_NOT_ENABLED();
    }

    return new Map<string, string>([
      ['EtherSwap', this.walletManager.ethereumManager.etherSwap.address],
      ['ERC20Swap', this.walletManager.ethereumManager.erc20Swap.address],
    ]);
  }

  /**
   * Gets a hex encoded transaction from a transaction hash on the specified network
   */
  public getTransaction = async (symbol: string, transactionHash: string): Promise<string> => {
    const currency = this.getCurrency(symbol);

    if (currency.chainClient === undefined) {
      throw Errors.NOT_SUPPORTED_BY_SYMBOL(symbol);
    }

    return await currency.chainClient.getRawTransaction(transactionHash);
  }

  /**
   * Gets the hex encoded lockup transaction of a Submarine Swap, the block height
   * at which it will timeout and the expected ETA for that block
   */
  public getSwapTransaction = async (id: string): Promise<{
    transactionHex: string,
    timeoutBlockHeight: number,
  }> => {
    const swap = await this.swapManager.swapRepository.getSwap({
      id: {
        [Op.eq]: id,
      },
    });

    if (!swap) {
      throw Errors.SWAP_NOT_FOUND(id);
    }

    if (!swap.lockupTransactionId) {
      throw Errors.SWAP_NO_LOCKUP();
    }

    const { base, quote } = splitPairId(swap.pair);
    const chainCurrency = getChainCurrency(base, quote, swap.orderSide, false);

    const currency = this.getCurrency(chainCurrency);

    if (currency.chainClient === undefined) {
      throw Errors.NOT_SUPPORTED_BY_SYMBOL(currency.symbol);
    }

    const { blocks } = await currency.chainClient.getBlockchainInfo();
    const transactionHex = await currency.chainClient.getRawTransaction(swap.lockupTransactionId);

    const response: any = {
      transactionHex,
    };

    response.timeoutBlockHeight = swap.timeoutBlockHeight;

    if (blocks < swap.timeoutBlockHeight) {
      response.timeoutEta = this.calculateTimeoutDate(chainCurrency, swap.timeoutBlockHeight - blocks);
    }

    return response;
  }

  /**
   * Gets an address of a specified wallet
   */
  public getAddress = async (symbol: string): Promise<string> => {
    const wallet = this.walletManager.wallets.get(symbol);

    if (wallet !== undefined) {
      return wallet.getAddress();
    }

    throw Errors.CURRENCY_NOT_FOUND(symbol);
  }

  /**
   * Gets a fee estimation in satoshis per vbyte or GWEI for either all currencies or just a single one if specified
   */
  public getFeeEstimation = async (symbol?: string, blocks?: number): Promise<Map<string, number>> => {
    const map = new Map<string, number>();

    const numBlocks = blocks === undefined ? 2 : blocks;

    const estimateFee = async (currency: Currency): Promise<number> => {
      if (currency.chainClient) {
        return currency.chainClient.estimateFee(numBlocks);
      } else if (currency.provider) {
        const gasPrice = await currency.provider.getGasPrice();

        return gasPrice.div(gweiDecimals).toNumber();
      } else {
        throw Errors.NOT_SUPPORTED_BY_SYMBOL(currency.symbol);
      }
    };

    if (symbol !== undefined) {
      const currency = this.getCurrency(symbol);

      map.set(symbol, await estimateFee(currency));
    } else {
      for (const [symbol, currency] of this.currencies) {
        map.set(symbol, await estimateFee(currency));
      }
    }

    return map;
  }

  /**
   * Broadcast a hex encoded transaction on the specified network
   */
  public broadcastTransaction = async (symbol: string, transactionHex: string): Promise<string> => {
    const currency = this.getCurrency(symbol);

    if (currency.chainClient === undefined) {
      throw Errors.NOT_SUPPORTED_BY_SYMBOL(symbol);
    }

    try {
      return await currency.chainClient.sendRawTransaction(transactionHex);
    } catch (error) {
      // This special error is thrown when a Submarine Swap that has not timed out yet is refunded
      // To improve the UX we will throw not only the error but also some additional information
      // regarding when the Submarine Swap can be refunded
      if (error.code === -26 && error.message.startsWith('non-mandatory-script-verify-flag (Locktime requirement not satisfied)')) {
        const refundTransaction = Transaction.fromHex(transactionHex);

        let swap: Swap | null | undefined;

        for (const input of refundTransaction.ins) {
          swap = await this.swapManager.swapRepository.getSwap({
            lockupTransactionId: {
              [Op.eq]: getHexString(reverseBuffer(input.hash)),
            },
          });

          if (swap) {
            break;
          }
        }

        if (!swap) {
          throw error;
        }

        const { blocks } = await currency.chainClient.getBlockchainInfo();

        throw {
          error: error.message,
          timeoutBlockHeight: swap.timeoutBlockHeight,
          // Here we don't need to check whether the Swap has timed out yet because
          // if the error above has been thrown, we can be sure that this is not the case
          timeoutEta: this.calculateTimeoutDate(symbol, swap.timeoutBlockHeight - blocks),
        };
      } else {
        throw error;
      }
    }
  }

  /**
   * Updates the timeout block delta of a pair
   */
  public updateTimeoutBlockDelta = (pairId: string, newDelta: number): void => {
    this.timeoutDeltaProvider.setTimeout(pairId, newDelta);

    this.logger.info(`Updated timeout block delta of ${pairId} to ${newDelta} minutes`);
  }

  /**
   * Creates a new Swap from the chain to Lightning
   */
  public createSwap = async (args: {
    pairId: string,
    orderSide: string,
    preimageHash: Buffer,
    channel?: ChannelCreationInfo,

    // Only required for UTXO based chains
    refundPublicKey?: Buffer,
  }): Promise<{
    id: string,
    address: string,
    timeoutBlockHeight: number,

    // Is undefined when Ether or ERC20 tokens are swapped to Lightning
    redeemScript?: string,

    // Is undefined when Bitcoin or Litecoin is swapped to Lightning
    claimAddress?: string,
  }> => {
    const swap = await this.swapManager.swapRepository.getSwap({
      preimageHash: {
        [Op.eq]: getHexString(args.preimageHash),
      },
    });

    if (swap) {
      throw Errors.SWAP_WITH_PREIMAGE_EXISTS();
    }

    const { base, quote } = this.getPair(args.pairId);
    const orderSide = this.getOrderSide(args.orderSide);

    switch (this.getCurrency(getChainCurrency(base, quote, orderSide, false)).type) {
      case CurrencyType.BitcoinLike:
        if (args.refundPublicKey === undefined) {
          throw ApiErrors.UNDEFINED_PARAMETER('refundPublicKey');
        }
        break;
    }

    if (args.channel) {
      if (args.channel.inboundLiquidity > Service.MaxInboundLiquidity) {
        throw Errors.EXCEEDS_MAX_INBOUND_LIQUIDITY(args.channel.inboundLiquidity, Service.MaxInboundLiquidity);
      }

      if (args.channel.inboundLiquidity < Service.MinInboundLiquidity) {
        throw Errors.BENEATH_MIN_INBOUND_LIQUIDITY(args.channel.inboundLiquidity, Service.MinInboundLiquidity);
      }
    }

    const timeoutBlockDelta = this.timeoutDeltaProvider.getTimeout(args.pairId, orderSide, false);

    const {
      id,
      address,
      redeemScript,
      claimAddress,
      timeoutBlockHeight,
    } = await this.swapManager.createSwap({
      orderSide,
      timeoutBlockDelta,

      baseCurrency: base,
      quoteCurrency: quote,
      channel: args.channel,
      preimageHash: args.preimageHash,
      refundPublicKey: args.refundPublicKey,
    });

    this.eventHandler.emitSwapCreation(id);

    return {
      id,
      address,
      redeemScript,
      claimAddress,
      timeoutBlockHeight,
    };
  }

  /**
   * Gets the rates for a Submarine Swap that has coins in its lockup address but no invoice yet
   */
  public getSwapRates = async (id: string): Promise<{
    onchainAmount: number,
    submarineSwap: {
      invoiceAmount: number,
    },
  }> => {
    const swap = await this.swapManager.swapRepository.getSwap({
      id: {
        [Op.eq]: id,
      },
    });

    if (!swap) {
      throw Errors.SWAP_NOT_FOUND(id);
    }

    if (!swap.onchainAmount) {
      throw Errors.SWAP_NO_LOCKUP();
    }

    const rate = getRate(swap.rate!, swap.orderSide, false);

    const percentageFee = this.rateProvider.feeProvider.getPercentageFee(swap.pair);
    const { baseFee } = await this.rateProvider.feeProvider.getFees(swap.pair, rate, swap.orderSide, swap.onchainAmount, BaseFeeType.NormalClaim);

    const invoiceAmount = this.calculateInvoiceAmount(swap.orderSide, rate, swap.onchainAmount, baseFee, percentageFee);

    this.verifyAmount(swap.pair, rate, invoiceAmount, swap.orderSide, false);

    return {
      onchainAmount: swap.onchainAmount,
      submarineSwap: {
        invoiceAmount,
      },
    };
  }

  /**
   * Sets the invoice of Submarine Swap
   */
  public setSwapInvoice = async (id: string, invoice: string): Promise<{
    bip21: string,
    expectedAmount: number,
    acceptZeroConf: boolean,
  } | Record<string, any>> => {
    const swap = await this.swapManager.swapRepository.getSwap({
      id: {
        [Op.eq]: id,
      },
    });

    if (!swap) {
      throw Errors.SWAP_NOT_FOUND(id);
    }

    if (swap.invoice) {
      throw Errors.SWAP_HAS_INVOICE_ALREADY(id);
    }

    const { base, quote, rate: pairRate } = this.getPair(swap.pair);

    const chainCurrency = getChainCurrency(base, quote, swap.orderSide, false);
    const lightningCurrency = getLightningCurrency(base, quote, swap.orderSide, false);

    const invoiceAmount = decodeInvoice(invoice).satoshis!;
    const rate = swap.rate || getRate(pairRate, swap.orderSide, false);

    this.verifyAmount(swap.pair, rate, invoiceAmount, swap.orderSide, false);

    const { baseFee, percentageFee } = await this.rateProvider.feeProvider.getFees(
      swap.pair,
      rate,
      swap.orderSide,
      invoiceAmount,
      BaseFeeType.NormalClaim,
    );
    const expectedAmount = Math.floor(invoiceAmount * rate) + baseFee + percentageFee;

    if (swap.onchainAmount && expectedAmount > swap.onchainAmount) {
      const maxInvoiceAmount = this.calculateInvoiceAmount(
        swap.orderSide,
        rate,
        swap.onchainAmount,
        baseFee,
        this.rateProvider.feeProvider.getPercentageFee(swap.pair),
      );

      throw Errors.INVALID_INVOICE_AMOUNT(maxInvoiceAmount);
    }

    const acceptZeroConf = this.rateProvider.acceptZeroConf(chainCurrency, expectedAmount);

    await this.swapManager.setSwapInvoice(
      swap,
      invoice,
      expectedAmount,
      percentageFee,
      acceptZeroConf,
      this.eventHandler.emitSwapInvoiceSet,
    );

    // The expected amount doesn't have to be returned if the onchain coins were sent already
    if (swap.lockupTransactionId) {
      return {};
    }

    return {
      expectedAmount,
      acceptZeroConf,
      bip21: encodeBip21(
        chainCurrency,
        swap.lockupAddress,
        expectedAmount,
        getSwapMemo(lightningCurrency, false),
      ),
    };
  }

  /**
   * Creates a Submarine Swap with an invoice
   *
   * This method combines "createSwap" and "setSwapInvoice"
   */
  public createSwapWithInvoice = async (
    pairId: string,
    orderSide: string,
    refundPublicKey: Buffer,
    invoice: string,
    channel?: ChannelCreationInfo,
  ): Promise<{
    id: string,
    bip21: string,
    address: string,
    expectedAmount: number,
    acceptZeroConf: boolean,
    timeoutBlockHeight: number,

    // Is undefined when Ether or ERC20 tokens are swapped to Lightning
    redeemScript?: string,

    // Is undefined when Bitcoin or Litecoin is swapped to Lightning
    claimAddress?: string,
  }> => {
    let swap = await this.swapManager.swapRepository.getSwap({
      invoice: {
        [Op.eq]: invoice,
      },
    });

    if (swap) {
      throw Errors.SWAP_WITH_INVOICE_EXISTS();
    }

    const preimageHash = getHexBuffer(decodeInvoice(invoice).paymentHash!);

    const {
      id,
      address,
      claimAddress,
      redeemScript,
      timeoutBlockHeight,
    } = await this.createSwap({
      pairId,
      channel,
      orderSide,
      preimageHash,
      refundPublicKey,
    });

    try {
      const {
        bip21,
        acceptZeroConf,
        expectedAmount,
      } = await this.setSwapInvoice(id, invoice);

      return {
        id,
        bip21,
        address,
        claimAddress,
        redeemScript,
        acceptZeroConf,
        expectedAmount,
        timeoutBlockHeight,
      };
    } catch (error) {
      const channelCreation = await this.swapManager.channelCreationRepository.getChannelCreation({
        swapId: {
          [Op.eq]: id,
        },
      });
      await channelCreation?.destroy();

      swap = await this.swapManager.swapRepository.getSwap({
        id: {
          [Op.eq]: id,
        },
      });
      await swap?.destroy();

      throw error;
    }
  }

  /**
   * Creates a new Swap from Lightning to the chain
   */
  public createReverseSwap = async (args: {
    pairId: string,
    orderSide: string,
    preimageHash: Buffer,
    invoiceAmount: number,

    // Required for UTXO based chains
    claimPublicKey?: Buffer,

    // Required for Reverse Swaps to Ether or ERC20 tokens
    claimAddress?: string,
  }): Promise<{
    id: string,
    invoice: string,
    redeemScript: string,
    lockupAddress: string,
    onchainAmount: number,
    timeoutBlockHeight: number,
  }> => {
    if (!this.allowReverseSwaps) {
      throw Errors.REVERSE_SWAPS_DISABLED();
    }

    const side = this.getOrderSide(args.orderSide);
    const { base, quote, rate: pairRate } = this.getPair(args.pairId);
    const { sending, receiving } = getSendingReceivingCurrency(base, quote, side);

    // Not the pretties way and also not the right spot to do input validation but
    // only at this point in time the type of the sending currency is known
    switch (this.getCurrency(sending).type) {
      case CurrencyType.BitcoinLike:
        if (args.claimPublicKey === undefined) {
          throw ApiErrors.UNDEFINED_PARAMETER('claimPublicKey');
        }
        break;

      case CurrencyType.Ether:
      case CurrencyType.ERC20:
        if (args.claimAddress === undefined) {
          throw ApiErrors.UNDEFINED_PARAMETER('claimAddress');
        }

        try {
          // Get a checksum address and verify that the address is valid
          args.claimAddress = utils.getAddress(args.claimAddress);
        } catch (error) {
          throw Errors.INVALID_ETHEREUM_ADDRESS();
        }

        break;
    }

    const rate = getRate(pairRate, side, true);
<<<<<<< HEAD
    const onchainTimeoutBlockDelta = this.timeoutDeltaProvider.getTimeout(args.pairId, side, true);
    const lightningTimeoutBlockDelta = TimeoutDeltaProvider.convertBlocks(sending, receiving, onchainTimeoutBlockDelta + 3);
=======
    const onchainTimeoutBlockDelta = this.timeoutDeltaProvider.getTimeout(pairId, side, true);

    let lightningTimeoutBlockDelta = TimeoutDeltaProvider.convertBlocks(
      sending,
      receiving,
      onchainTimeoutBlockDelta,
    );

    // Add 3 blocks to the delta for same currency swaps and 10% for cross chain ones as buffer
    lightningTimeoutBlockDelta += sending === receiving ? 3 : Math.ceil(lightningTimeoutBlockDelta * 0.1);
>>>>>>> 0d6ca2db

    this.verifyAmount(args.pairId, rate, args.invoiceAmount, side, true);

    const { baseFee, percentageFee } = await this.rateProvider.feeProvider.getFees(args.pairId, rate, side, args.invoiceAmount, BaseFeeType.ReverseLockup);

    const onchainAmount = Math.floor(args.invoiceAmount * rate) - (baseFee + percentageFee);

    let holdInvoiceAmount = args.invoiceAmount;
    let prepayMinerFeeAmount: number | undefined = undefined;

    if (this.prepayMinerFee) {
      prepayMinerFeeAmount = Math.ceil(baseFee / rate);
      holdInvoiceAmount -= prepayMinerFeeAmount;
    }

    if (onchainAmount < 1) {
      throw Errors.ONCHAIN_AMOUNT_TOO_LOW();
    }

    const {
      id,
      invoice,
      redeemScript,
      lockupAddress,
      minerFeeInvoice,
      timeoutBlockHeight,
    } = await this.swapManager.createReverseSwap({
      onchainAmount,
      percentageFee,
      holdInvoiceAmount,
      onchainTimeoutBlockDelta,
      lightningTimeoutBlockDelta,

      orderSide: side,
      baseCurrency: base,
      quoteCurrency: quote,
      claimAddress: args.claimAddress,
      preimageHash: args.preimageHash,
      claimPublicKey: args.claimPublicKey,
      prepayMinerFee: prepayMinerFeeAmount,
    });

    this.eventHandler.emitSwapCreation(id);

    const response: any = {
      id,
      invoice,
      redeemScript,
      lockupAddress,
      onchainAmount,
      timeoutBlockHeight,
    };

    if (this.prepayMinerFee) {
      response.minerFeeInvoice = minerFeeInvoice;
    }

    return response;
  }

  /**
   * Pays a lightning invoice
   */
  public payInvoice = async (symbol: string, invoice: string): Promise<SendResponse> => {
    const { lndClient } = this.getCurrency(symbol);

    if (!lndClient) {
      throw Errors.NO_LND_CLIENT(symbol);
    }

    return lndClient.sendPayment(invoice);
  }

  /**
   * Sends coins to a specified address
   */
  public sendCoins = async (args: {
    symbol: string,
    address: string,
    amount: number,
    sendAll?: boolean,
    fee?: number,
  }): Promise<{
    vout: number,
    transactionId: string,
  }> => {
    const {
      fee,
      amount,
      symbol,
      sendAll,
      address,
     } = args;

    const wallet = this.walletManager.wallets.get(symbol);

    if (wallet !== undefined) {
      const sendingPromise = sendAll ? wallet.sweepWallet(address, fee) : wallet.sendToAddress(address, amount, fee);

      const { transactionId, vout } = await sendingPromise;

      return {
        transactionId,
        vout: vout!,
      };
    }

    throw Errors.CURRENCY_NOT_FOUND(symbol);
  }

  /**
   * Verifies that the requested amount is neither above the maximal nor beneath the minimal
   */
  private verifyAmount = (pairId: string, rate: number, amount: number, orderSide: OrderSide, isReverse: boolean) => {
    if (
        (!isReverse && orderSide === OrderSide.BUY) ||
        (isReverse && orderSide === OrderSide.SELL)
      ) {
      // tslint:disable-next-line:no-parameter-reassignment
      amount = Math.floor(amount * rate);
    }

    const { limits } = this.getPair(pairId);

    if (limits) {
      if (Math.floor(amount) > limits.maximal) throw Errors.EXCEED_MAXIMAL_AMOUNT(amount, limits.maximal);
      if (Math.ceil(amount) < limits.minimal) throw Errors.BENEATH_MINIMAL_AMOUNT(amount, limits.minimal);
    } else {
      throw Errors.PAIR_NOT_FOUND(pairId);
    }
  }

  /**
   * Calculates the amount of an invoice for a Submarine Swap
   */
  private calculateInvoiceAmount = (orderSide: number, rate: number, onchainAmount: number, baseFee: number, percentageFee: number) => {
    if (orderSide === OrderSide.BUY) {
      // tslint:disable-next-line:no-parameter-reassignment
      rate = 1 / rate;
    }

    return Math.floor(
      ((onchainAmount - baseFee) * rate) / (1 + (percentageFee)),
    );
  }

  private getPair = (pairId: string) => {
    const { base, quote } = splitPairId(pairId);

    const pair = this.rateProvider.pairs.get(pairId);

    if (!pair) {
      throw Errors.PAIR_NOT_FOUND(pairId);
    }

    return {
      base,
      quote,
      ...pair,
    };
  }

  private getCurrency = (symbol: string) => {
    const currency = this.currencies.get(symbol);

    if (!currency) {
      throw Errors.CURRENCY_NOT_FOUND(symbol);
    }

    return currency;
  }

  private getOrderSide = (side: string) => {
    switch (side.toLowerCase()) {
      case 'buy': return OrderSide.BUY;
      case 'sell': return OrderSide.SELL;

      default: throw Errors.ORDER_SIDE_NOT_FOUND(side);
    }
  }

  private calculateTimeoutDate = (chain: string, blocksMissing: number) => {
    return getUnixTime() + (blocksMissing * TimeoutDeltaProvider.blockTimes.get(chain)! * 60);
  }
}

export default Service;<|MERGE_RESOLUTION|>--- conflicted
+++ resolved
@@ -832,11 +832,8 @@
     }
 
     const rate = getRate(pairRate, side, true);
-<<<<<<< HEAD
+
     const onchainTimeoutBlockDelta = this.timeoutDeltaProvider.getTimeout(args.pairId, side, true);
-    const lightningTimeoutBlockDelta = TimeoutDeltaProvider.convertBlocks(sending, receiving, onchainTimeoutBlockDelta + 3);
-=======
-    const onchainTimeoutBlockDelta = this.timeoutDeltaProvider.getTimeout(pairId, side, true);
 
     let lightningTimeoutBlockDelta = TimeoutDeltaProvider.convertBlocks(
       sending,
@@ -846,7 +843,6 @@
 
     // Add 3 blocks to the delta for same currency swaps and 10% for cross chain ones as buffer
     lightningTimeoutBlockDelta += sending === receiving ? 3 : Math.ceil(lightningTimeoutBlockDelta * 0.1);
->>>>>>> 0d6ca2db
 
     this.verifyAmount(args.pairId, rate, args.invoiceAmount, side, true);
 
