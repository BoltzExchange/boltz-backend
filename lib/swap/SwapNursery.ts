import AsyncLock from 'async-lock';
import { EventEmitter } from 'events';
import { crypto, Transaction } from 'bitcoinjs-lib';
import { BigNumber, ContractTransaction } from 'ethers';
import { constructClaimTransaction, constructRefundTransaction, detectSwap, OutputType } from 'boltz-core';
import Errors from './Errors';
import Logger from '../Logger';
import Swap from '../db/models/Swap';
import Wallet from '../wallet/Wallet';
import UtxoNursery from './UtxoNursery';
import ChannelNursery from './ChannelNursery';
import InvoiceNursery from './InvoiceNursery';
import FeeProvider from '../rates/FeeProvider';
import LndClient from '../lightning/LndClient';
import ChainClient from '../chain/ChainClient';
import EthereumNursery from './EthereumNursery';
import RateProvider from '../rates/RateProvider';
import LightningNursery from './LightningNursery';
import ReverseSwap from '../db/models/ReverseSwap';
<<<<<<< HEAD
import PaymentClient from '../lightning/PaymentClient';
=======
import TimeoutDeltaProvider from '../service/TimeoutDeltaProvider';
import { Invoice, PaymentFailureReason } from '../proto/lnd/rpc_pb';
>>>>>>> f09f8627
import ChannelCreation from '../db/models/ChannelCreation';
import SwapRepository from '../db/repositories/SwapRepository';
import ContractHandler from '../wallet/ethereum/ContractHandler';
import WalletManager, { Currency } from '../wallet/WalletManager';
import { ERC20SwapValues, EtherSwapValues } from '../consts/Types';
import { Invoice, PaymentFailureReason } from '../proto/lnd/rpc_pb';
import { etherDecimals, ReverseSwapOutputType } from '../consts/Consts';
import ERC20WalletProvider from '../wallet/providers/ERC20WalletProvider';
import ReverseSwapRepository from '../db/repositories/ReverseSwapRepository';
import ChannelCreationRepository from '../db/repositories/ChannelCreationRepository';
import { ChannelCreationStatus, CurrencyType, SwapUpdateEvent } from '../consts/Enums';
import { queryERC20SwapValuesFromLock, queryEtherSwapValuesFromLock } from '../wallet/ethereum/ContractUtils';
import {
  calculateEthereumTransactionFee,
  calculateUtxoTransactionFee,
  decodeInvoice,
  formatError,
  getChainCurrency,
  getHexBuffer,
  getHexString,
  getLightningCurrency,
  getRate,
  splitPairId,
} from '../Utils';
import InvoiceState = Invoice.InvoiceState;

interface SwapNursery {
  // UTXO based chains emit the "Transaction" object and Ethereum based ones just the transaction hash
  on(event: 'transaction', listener: (swap: Swap | ReverseSwap, transaction: Transaction | string, confirmed: boolean, isReverse: boolean) => void): this;
  emit(event: 'transaction', swap: Swap | ReverseSwap, transaction: Transaction | string, confirmed: boolean, isReverse: boolean): boolean;

  on(event: 'expiration', listener: (swap: Swap | ReverseSwap, isReverse: boolean) => void): this;
  emit(event: 'expiration', swap: Swap | ReverseSwap, isReverse: boolean): boolean;

  // Swap related events
  on(event: 'lockup.failed', listener: (swap: Swap) => void): this;
  emit(event: 'lockup.failed', swap: Swap): boolean;

  on(event: 'zeroconf.rejected', listener: (swap: Swap) => void): this;
  emit(event: 'zeroconf.rejected', swap: Swap): boolean;

  on(event: 'invoice.pending', listener: (swap: Swap) => void): this;
  emit(even: 'invoice.pending', swap: Swap): boolean;

  on(event: 'invoice.failedToPay', listener: (swap: Swap) => void): this;
  emit(event: 'invoice.failedToPay', swap: Swap): boolean;

  on(event: 'invoice.paid', listener: (swap: Swap) => void): this;
  emit(event: 'invoice.paid', swap: Swap): boolean;

  on(event: 'claim', listener: (swap: Swap, channelCreation?: ChannelCreation) => void): this;
  emit(event: 'claim', swap: Swap, channelCreation?: ChannelCreation): boolean;

  // Reverse swap related events
  on(event: 'minerfee.paid', listener: (reverseSwap: ReverseSwap) => void): this;
  emit(event: 'minerfee.paid', reverseSwap: ReverseSwap): boolean;

  on(event: 'invoice.expired', listener: (reverseSwap: ReverseSwap) => void): this;
  emit(event: 'invoice.expired', reverseSwap: ReverseSwap): boolean;

  // UTXO based chains emit the "Transaction" object and Ethereum based ones just the transaction hash
  on(event: 'coins.sent', listener: (reverseSwap: ReverseSwap, transaction: Transaction | string) => void): this;
  emit(event: 'coins.sent', reverseSwap: ReverseSwap, transaction: Transaction | string): boolean;

  on(event: 'coins.failedToSend', listener: (reverseSwap: ReverseSwap) => void): this;
  emit(event: 'coins.failedToSend', reverseSwap: ReverseSwap): boolean;

  on(event: 'refund', listener: (reverseSwap: ReverseSwap, refundTransaction: string) => void): this;
  emit(event: 'refund', reverseSwap: ReverseSwap, refundTransaction: string): boolean;

  on(event: 'invoice.settled', listener: (reverseSwap: ReverseSwap) => void): this;
  emit(event: 'invoice.settled', reverseSwap: ReverseSwap): boolean;
}

class SwapNursery extends EventEmitter {
  // Constants
  public static reverseSwapMempoolEta = 2;

  // Nurseries
  private readonly utxoNursery: UtxoNursery;
  public readonly channelNursery: ChannelNursery;
  private readonly invoiceNursery: InvoiceNursery;
  private readonly lightningNursery: LightningNursery;

  private readonly ethereumNursery?: EthereumNursery;

  // Maps
  private currencies = new Map<string, Currency>();

  // Locks
  private lock = new AsyncLock();

  private static retryLock = 'retry';

  private static swapLock = 'swap';
  private static reverseSwapLock = 'reverseSwap';

  constructor(
    private logger: Logger,
    private rateProvider: RateProvider,
    private walletManager: WalletManager,
    private swapRepository: SwapRepository,
    private reverseSwapRepository: ReverseSwapRepository,
    private channelCreationRepository: ChannelCreationRepository,
    private swapOutputType: OutputType,
    private retryInterval: number,
  ) {
    super();

    this.logger.info(`Setting Swap retry interval to ${retryInterval} seconds`);

    this.utxoNursery = new UtxoNursery(
      this.logger,
      this.walletManager,
      this.swapRepository,
      this.reverseSwapRepository,
    );

    this.lightningNursery = new LightningNursery(
      this.logger,
      this.reverseSwapRepository,
    );

    this.invoiceNursery = new InvoiceNursery(
      this.logger,
      this.reverseSwapRepository,
    );

    if (this.walletManager.ethereumManager) {
      this.ethereumNursery = new EthereumNursery(
        this.logger,
        this.walletManager,
        this.swapRepository,
        this.reverseSwapRepository,
      );
    }

    this.channelNursery = new ChannelNursery(
      this.logger,
      this.swapRepository,
      this.channelCreationRepository,
      this.attemptSettleSwap,
    );
  }

  public init = async (currencies: Currency[]): Promise<void> => {
    currencies.forEach((currency) => {
      this.currencies.set(currency.symbol, currency);
    });

    if (this.ethereumNursery) {
      await this.listenEthereumNursery(this.ethereumNursery);
    }

    // Swap events
    this.utxoNursery.on('swap.expired', async (swap) => {
      await this.lock.acquire(SwapNursery.swapLock, async () => {
        await this.expireSwap(swap);
      });
    });

    this.utxoNursery.on('swap.lockup.failed', async (swap, reason) => {
      await this.lock.acquire(SwapNursery.swapLock, async () => {
        await this.lockupFailed(swap, reason);
      });
    });

      this.utxoNursery.on('swap.lockup.zeroconf.rejected', async (swap, transaction, reason) => {
      await this.lock.acquire(SwapNursery.swapLock, async () => {
        this.logger.warn(`Rejected 0-conf lockup transaction (${transaction.getId()}) of ${swap.id}: ${reason}`);

        if (!swap.invoice) {
          await this.setSwapRate(swap);
        }

        this.emit('zeroconf.rejected', await this.swapRepository.setSwapStatus(swap, SwapUpdateEvent.TransactionZeroConfRejected));
      });
    });

    this.utxoNursery.on('swap.lockup', async (swap, transaction, confirmed) => {
      await this.lock.acquire(SwapNursery.swapLock, async () => {
        this.emit('transaction', swap, transaction, confirmed, false);

        if (swap.invoice) {
          const { base, quote } = splitPairId(swap.pair);
          const chainSymbol = getChainCurrency(base, quote, swap.orderSide, false);

          const { chainClient } = this.currencies.get(chainSymbol)!;
          const wallet = this.walletManager.wallets.get(chainSymbol)!;

          await this.claimUtxo(chainClient!, wallet, swap, transaction);
        } else {
          await this.setSwapRate(swap);
        }
      });
    });

    // Reverse Swap events
    this.utxoNursery.on('reverseSwap.expired', async (reverseSwap) => {
      await this.lock.acquire(SwapNursery.reverseSwapLock, async () => {
        await this.expireReverseSwap(reverseSwap);
      });
    });

    this.utxoNursery.on('reverseSwap.lockup.confirmed', async (reverseSwap, transaction) => {
      await this.lock.acquire(SwapNursery.reverseSwapLock, async () => {
        this.emit('transaction', reverseSwap, transaction, true, true);
      });
    });

    this.lightningNursery.on('minerfee.invoice.paid', async (reverseSwap) => {
      await this.lock.acquire(SwapNursery.reverseSwapLock, async () => {
        this.emit('minerfee.paid', reverseSwap);
      });
    });

    this.lightningNursery.on('invoice.paid', async (reverseSwap) => {
      await this.lock.acquire(SwapNursery.reverseSwapLock, async () => {
        const { base, quote } = splitPairId(reverseSwap.pair);
        const chainSymbol = getChainCurrency(base, quote, reverseSwap.orderSide, true);
        const lightningSymbol = getLightningCurrency(base, quote, reverseSwap.orderSide, true);

        const chainCurrency = this.currencies.get(chainSymbol)!;
        const { lndClient } = this.currencies.get(lightningSymbol)!;

        const wallet = this.walletManager.wallets.get(chainSymbol)!;

          switch (chainCurrency.type) {
          case CurrencyType.BitcoinLike:
            await this.lockupUtxo(
              chainCurrency.chainClient!,
              this.walletManager.wallets.get(chainSymbol)!,
              lndClient!,
              reverseSwap
            );
            break;

          case CurrencyType.Ether:
            await this.lockupEther(
              wallet,
              lndClient!,
              reverseSwap,
            );
            break;

          case CurrencyType.ERC20:
            await this.lockupERC20(
              wallet,
              lndClient!,
              reverseSwap,
            );
            break;
        }
      });
    });

    this.utxoNursery.on('reverseSwap.claimed', async (reverseSwap: ReverseSwap, preimage: Buffer) => {
      await this.lock.acquire(SwapNursery.reverseSwapLock, async () => {
        await this.settleReverseSwapInvoice(reverseSwap, preimage);
      });
    });

    this.invoiceNursery.on('invoice.expired', async (reverseSwap: ReverseSwap) => {
      await this.lock.acquire(SwapNursery.reverseSwapLock, async () => {
        const { base, quote } = splitPairId(reverseSwap.pair);
        const receiveCurrency = getLightningCurrency(base, quote, reverseSwap.orderSide, true);
        const lndClient = this.currencies.get(receiveCurrency)!.lndClient!;

        const plural = reverseSwap.minerFeeInvoicePreimage === null ? '' : 's';

        try {
          // Check if the hold invoice has pending HTLCs before actually cancelling
          const { htlcsList, state } = await lndClient.invoiceClient.lookupInvoice(getHexBuffer(reverseSwap.preimageHash));

          if (state === InvoiceState.CANCELED) {
            this.logger.debug(`Invoice${plural} of Reverse Swap ${reverseSwap.id} already cancelled`);
          } else {
            if (htlcsList.length !== 0) {
              this.logger.info(`Not cancelling expired hold invoice${plural} of Reverse Swap ${reverseSwap.id} because it has pending HTLCs`);
              return;
            }

            this.logger.debug(`Cancelling expired hold invoice${plural} of Reverse Swap ${reverseSwap.id}`);

            await lndClient.invoiceClient.cancelInvoice(getHexBuffer(reverseSwap.preimageHash));

            if (reverseSwap.minerFeeInvoicePreimage) {
              await lndClient.invoiceClient.cancelInvoice(crypto.sha256(getHexBuffer(reverseSwap.minerFeeInvoicePreimage)));
            }
          }
        } catch (error) {
          // In case the LND client could not find the invoice(s) of the Reverse Swap, we just ignore the error and mark them as cancelled regardless
          // This happens quite a lot on regtest environments where the LND client is reset without the database being deleted
          if (typeof error !== 'object' || ((error as any).details !== 'unable to locate invoice' && (error as any).details !== 'there are no existing invoices')) {
            this.logger.error(`Could not cancel invoice${plural} of Reverse Swap ${reverseSwap.id}: ${formatError(error)}`);
            return;
          } else {
            this.logger.silly(`Cancelling invoice${plural} of Reverse Swap ${reverseSwap.id} failed although the LND client could find them: ${formatError(error)}`);
          }
        }

        this.emit('invoice.expired', await this.reverseSwapRepository.setReverseSwapStatus(reverseSwap, SwapUpdateEvent.InvoiceExpired));
      });
    });

    this.utxoNursery.bindCurrency(currencies);
    this.lightningNursery.bindCurrencies(currencies);

    await this.invoiceNursery.init();
    await this.channelNursery.init(currencies);

    if (this.retryInterval !== 0) {
      setInterval(async () => {
        // Skip this iteration if the last one is still running
        if (this.lock.isBusy(SwapNursery.retryLock)) {
          return;
        }

        this.logger.silly('Retrying settling Swaps with pending invoices');

        await this.lock.acquire(SwapNursery.retryLock, async () => {
          await this.lock.acquire(SwapNursery.swapLock, async () => {
            const pendingInvoiceSwaps = await this.swapRepository.getSwaps({
              status: SwapUpdateEvent.InvoicePending,
            });

            for (const pendingInvoiceSwap of pendingInvoiceSwaps) {
              const { base, quote } = splitPairId(pendingInvoiceSwap.pair);
              const chainCurrency = this.currencies.get(getChainCurrency(base, quote, pendingInvoiceSwap.orderSide, false))!;

              await this.attemptSettleSwap(chainCurrency, pendingInvoiceSwap);
            }
          });
        });
      }, this.retryInterval * 1000);
    }
  };

  public attemptSettleSwap = async (currency: Currency, swap: Swap, outgoingChannelId?: string): Promise<void> => {
    switch (currency.type) {
      case CurrencyType.BitcoinLike: {
        const lockupTransactionHex = await currency.chainClient!.getRawTransaction(swap.lockupTransactionId!);

        await this.claimUtxo(
          currency.chainClient!,
          this.walletManager.wallets.get(currency.symbol)!,
          swap,
          Transaction.fromHex(lockupTransactionHex),
          outgoingChannelId,
        );
        break;
      }

      case CurrencyType.Ether:
        await this.claimEther(
          this.walletManager.ethereumManager!.contractHandler,
          swap,
          await queryEtherSwapValuesFromLock(this.walletManager.ethereumManager!.etherSwap, swap.lockupTransactionId!),
          outgoingChannelId,
        );
        break;

      case CurrencyType.ERC20:
        await this.claimERC20(
          this.walletManager.ethereumManager!.contractHandler,
          swap,
          await queryERC20SwapValuesFromLock(this.walletManager.ethereumManager!.erc20Swap, swap.lockupTransactionId!),
          outgoingChannelId,
        );
        break;
    }
  };

  private listenEthereumNursery = async (ethereumNursery: EthereumNursery) => {
    const contractHandler = this.walletManager.ethereumManager!.contractHandler;

    // Swap events
    ethereumNursery.on('swap.expired', async (swap) => {
      await this.lock.acquire(SwapNursery.swapLock, async () => {
        await this.expireSwap(swap);
      });
    });

    ethereumNursery.on('lockup.failed', async (swap, reason) => {
      await this.lock.acquire(SwapNursery.swapLock, async () => {
        await this.lockupFailed(swap, reason);
      });
    });

    ethereumNursery.on('eth.lockup', async (swap, transactionHash, etherSwapValues) => {
      await this.lock.acquire(SwapNursery.swapLock, async () => {
        this.emit('transaction', swap, transactionHash, true, false);

        if (swap.invoice) {
          await this.claimEther(contractHandler, swap, etherSwapValues);
        } else {
          await this.setSwapRate(swap);
        }
      });
    });

    ethereumNursery.on('erc20.lockup', async (swap, transactionHash, erc20SwapValues) => {
      await this.lock.acquire(SwapNursery.swapLock, async () => {
        this.emit('transaction', swap, transactionHash, true, false);

        if (swap.invoice) {
          await this.claimERC20(contractHandler, swap, erc20SwapValues);
        } else {
          await this.setSwapRate(swap);
        }
      });
    });

    // Reverse Swap events
    ethereumNursery.on('reverseSwap.expired', async (reverseSwap) => {
      await this.lock.acquire(SwapNursery.reverseSwapLock, async () => {
        await this.expireReverseSwap(reverseSwap);
      });
    });

    ethereumNursery.on('lockup.failedToSend', async (reverseSwap: ReverseSwap, reason ) => {
      await this.lock.acquire(SwapNursery.reverseSwapLock, async () => {
        const { base, quote } = splitPairId(reverseSwap.pair);
        const chainSymbol = getChainCurrency(base, quote, reverseSwap.orderSide, true);
        const lightningSymbol = getLightningCurrency(base, quote, reverseSwap.orderSide, true);

        await this.handleReverseSwapSendFailed(
          reverseSwap,
          chainSymbol,
          this.currencies.get(lightningSymbol)!.lndClient!,
          reason);
      });
    });

    ethereumNursery.on('lockup.confirmed', async (reverseSwap, transactionHash) => {
      await this.lock.acquire(SwapNursery.reverseSwapLock, async () => {
        this.emit('transaction', reverseSwap, transactionHash, true, true);
      });
    });

    ethereumNursery.on('claim', async (reverseSwap, preimage) => {
      await this.lock.acquire(SwapNursery.reverseSwapLock, async () => {
        await this.settleReverseSwapInvoice(reverseSwap, preimage);
      });
    });

    await ethereumNursery.init();
  };

  /**
   * Sets the rate for a Swap that doesn't have an invoice yet
   */
  private setSwapRate = async (swap: Swap) => {
    if (!swap.rate) {
      const rate = getRate(
        this.rateProvider.pairs.get(swap.pair)!.rate,
        swap.orderSide,
        false
      );

      await this.swapRepository.setRate(swap, rate);
    }
  };

  private lockupUtxo = async (
    chainClient: ChainClient,
    wallet: Wallet,
    lndClient: LndClient,
    reverseSwap: ReverseSwap,
  ) => {
    try {
      let feePerVbyte: number;

      if (reverseSwap.minerFeeInvoice) {
        // TODO: how does this behave cross chain
        feePerVbyte = Math.round(decodeInvoice(reverseSwap.minerFeeInvoice).satoshis / FeeProvider.transactionSizes.reverseLockup);
        this.logger.debug(`Using prepay minerfee for lockup of Reverse Swap ${reverseSwap.id}: ${feePerVbyte} sat/vbyte`);
      } else {
        feePerVbyte = await chainClient.estimateFee(SwapNursery.reverseSwapMempoolEta);
      }

      const { transaction, transactionId, vout, fee } = await wallet.sendToAddress(reverseSwap.lockupAddress, reverseSwap.onchainAmount, feePerVbyte);
      this.logger.verbose(`Locked up ${reverseSwap.onchainAmount} ${wallet.symbol} for Reverse Swap ${reverseSwap.id}: ${transactionId}:${vout!}`);

      chainClient.addInputFilter(transaction!.getHash());

      // For the "transaction.confirmed" event of the lockup transaction
      chainClient.addOutputFilter(wallet.decodeAddress(reverseSwap.lockupAddress));

      this.emit('coins.sent', await this.reverseSwapRepository.setLockupTransaction(reverseSwap, transactionId, fee!, vout!), transaction!);
    } catch (error) {
      await this.handleReverseSwapSendFailed(reverseSwap, wallet.symbol, lndClient, error);
    }
  };

  private lockupEther = async (
    wallet: Wallet,
    lndClient: LndClient,
    reverseSwap: ReverseSwap,
  ) => {
    try {
      let contractTransaction: ContractTransaction;

      if (reverseSwap.minerFeeOnchainAmount) {
        contractTransaction = await this.walletManager.ethereumManager!.contractHandler.lockupEtherPrepayMinerfee(
          getHexBuffer(reverseSwap.preimageHash),
          BigNumber.from(reverseSwap.onchainAmount).mul(etherDecimals),
          BigNumber.from(reverseSwap.minerFeeOnchainAmount).mul(etherDecimals),
          reverseSwap.claimAddress!,
          reverseSwap.timeoutBlockHeight,
        );
      } else {
        contractTransaction = await this.walletManager.ethereumManager!.contractHandler.lockupEther(
          getHexBuffer(reverseSwap.preimageHash),
          BigNumber.from(reverseSwap.onchainAmount).mul(etherDecimals),
          reverseSwap.claimAddress!,
          reverseSwap.timeoutBlockHeight,
        );
      }

      this.ethereumNursery!.listenContractTransaction(reverseSwap, contractTransaction);
      this.logger.verbose(`Locked up ${reverseSwap.onchainAmount} Ether for Reverse Swap ${reverseSwap.id}: ${contractTransaction.hash}`);

      this.emit(
        'coins.sent',
        await this.reverseSwapRepository.setLockupTransaction(
          reverseSwap,
          contractTransaction.hash,
          calculateEthereumTransactionFee(contractTransaction),
        ),
        contractTransaction.hash,
      );
    } catch (error) {
      await this.handleReverseSwapSendFailed(reverseSwap, wallet.symbol, lndClient, error);
    }
  };

  private lockupERC20 = async (
    wallet: Wallet,
    lndClient: LndClient,
    reverseSwap: ReverseSwap,
  ) => {
    try {
      const walletProvider = wallet.walletProvider as ERC20WalletProvider;

      let contractTransaction: ContractTransaction;

      if (reverseSwap.minerFeeOnchainAmount) {
        contractTransaction = await this.walletManager.ethereumManager!.contractHandler.lockupTokenPrepayMinerfee(
          walletProvider,
          getHexBuffer(reverseSwap.preimageHash),
          walletProvider.formatTokenAmount(reverseSwap.onchainAmount),
          BigNumber.from(reverseSwap.minerFeeOnchainAmount).mul(etherDecimals),
          reverseSwap.claimAddress!,
          reverseSwap.timeoutBlockHeight,
        );
      } else {
        contractTransaction = await this.walletManager.ethereumManager!.contractHandler.lockupToken(
          walletProvider,
          getHexBuffer(reverseSwap.preimageHash),
          walletProvider.formatTokenAmount(reverseSwap.onchainAmount),
          reverseSwap.claimAddress!,
          reverseSwap.timeoutBlockHeight,
        );
      }

      this.ethereumNursery!.listenContractTransaction(reverseSwap, contractTransaction);
      this.logger.verbose(`Locked up ${reverseSwap.onchainAmount} ${wallet.symbol} for Reverse Swap ${reverseSwap.id}: ${contractTransaction.hash}`);

      this.emit(
        'coins.sent',
        await this.reverseSwapRepository.setLockupTransaction(
          reverseSwap,
          contractTransaction.hash,
          calculateEthereumTransactionFee(contractTransaction),
        ),
        contractTransaction.hash,
      );
    } catch (error) {
      await this.handleReverseSwapSendFailed(reverseSwap, wallet.symbol, lndClient, error);
    }
  };

  private claimUtxo = async (
    chainClient: ChainClient,
    wallet: Wallet,
    swap: Swap,
    transaction: Transaction,
    outgoingChannelId?: string,
  ) => {
    const channelCreation = await this.channelCreationRepository.getChannelCreation({
      swapId: swap.id,
    });
    const preimage = await this.paySwapInvoice(swap, channelCreation, outgoingChannelId);

    if (!preimage) {
      return;
    }

    const destinationAddress = await wallet.getAddress();

    // Compatibility mode with database schema version 0 in which this column didn't exist
    if (swap.lockupTransactionVout === undefined) {
      swap.lockupTransactionVout = detectSwap(getHexBuffer(swap.redeemScript!), transaction)!.vout;
    }

    const output = transaction.outs[swap.lockupTransactionVout!];

    const claimTransaction = await constructClaimTransaction(
      [
        {
          preimage,
          vout: swap.lockupTransactionVout!,
          value: output.value,
          script: output.script,
          type: this.swapOutputType,
          txHash: transaction.getHash(),
          keys: wallet.getKeysByIndex(swap.keyIndex!),
          redeemScript: getHexBuffer(swap.redeemScript!),
        }
      ],
      wallet.decodeAddress(destinationAddress),
      await chainClient.estimateFee(),
      true,
    );
    const claimTransactionFee = await calculateUtxoTransactionFee(chainClient, claimTransaction);

    await chainClient.sendRawTransaction(claimTransaction.toHex());

    this.logger.info(`Claimed ${wallet.symbol} of Swap ${swap.id} in: ${claimTransaction.getId()}`);

    this.emit(
      'claim',
      await this.swapRepository.setMinerFee(swap, claimTransactionFee),
      channelCreation || undefined,
    );
  };

  private claimEther = async (contractHandler: ContractHandler, swap: Swap, etherSwapValues: EtherSwapValues, outgoingChannelId?: string) => {
    const channelCreation = await this.channelCreationRepository.getChannelCreation({
      swapId: swap.id,
    });
    const preimage = await this.paySwapInvoice(swap, channelCreation, outgoingChannelId);

    if (!preimage) {
      return;
    }

    const contractTransaction = await contractHandler.claimEther(
      preimage,
      etherSwapValues.amount,
      etherSwapValues.refundAddress,
      etherSwapValues.timelock,
    );

    this.logger.info(`Claimed Ether of Swap ${swap.id} in: ${contractTransaction.hash}`);
    this.emit('claim', await this.swapRepository.setMinerFee(swap, calculateEthereumTransactionFee(contractTransaction)), channelCreation || undefined);
  };

  private claimERC20 = async (contractHandler: ContractHandler, swap: Swap, erc20SwapValues: ERC20SwapValues, outgoingChannelId?: string) => {
    const channelCreation = await this.channelCreationRepository.getChannelCreation({
      swapId: swap.id,
    });
    const preimage = await this.paySwapInvoice(swap, channelCreation, outgoingChannelId);

    if (!preimage) {
      return;
    }

    const { base, quote } = splitPairId(swap.pair);
    const chainCurrency = getChainCurrency(base, quote, swap.orderSide, false);

    const wallet = this.walletManager.wallets.get(chainCurrency)!;

    const contractTransaction = await contractHandler.claimToken(
      wallet.walletProvider as ERC20WalletProvider,
      preimage,
      erc20SwapValues.amount,
      erc20SwapValues.refundAddress,
      erc20SwapValues.timelock,
    );

    this.logger.info(`Claimed ${chainCurrency} of Swap ${swap.id} in: ${contractTransaction.hash}`);
    this.emit('claim', await this.swapRepository.setMinerFee(swap, calculateEthereumTransactionFee(contractTransaction)), channelCreation || undefined);
  };

  /**
   * "paySwapInvoice" takes care of paying invoices and handling the errors that can occur by doing that
   * This effectively means logging errors, opening channels and abandoning Swaps
   */
  private paySwapInvoice = async (swap: Swap, channelCreation: ChannelCreation | null, outgoingChannelId?: string): Promise<Buffer | undefined> => {
    this.logger.verbose(`Paying invoice of Swap ${swap.id}`);

    if (swap.status !== SwapUpdateEvent.InvoicePending && swap.status !== SwapUpdateEvent.ChannelCreated) {
      this.emit('invoice.pending', await this.swapRepository.setSwapStatus(swap, SwapUpdateEvent.InvoicePending));
    }

    const setInvoicePaid = async (feeMsat: number) => {
      this.emit('invoice.paid', await this.swapRepository.setInvoicePaid(swap, feeMsat));
    };

    const { base, quote } = splitPairId(swap.pair);
    const chainSymbol = getChainCurrency(base, quote, swap.orderSide, false);
    const lightningSymbol = getLightningCurrency(base, quote, swap.orderSide, false);

    const lightningCurrency = this.currencies.get(lightningSymbol)!;
    const chainCurrency = this.currencies.get(chainSymbol)!;

    try {
      // Wait 15 seconds for a response
      const raceTimeout = 15;

      const currentBlock = chainCurrency.chainClient?
        (await chainCurrency.chainClient.getBlockchainInfo()).blocks :
        await this.ethereumNursery!.ethereumManager.provider.getBlockNumber();

      const blockLeft = TimeoutDeltaProvider.convertBlocks(chainSymbol, lightningSymbol, swap.timeoutBlockHeight - currentBlock);
      const cltvLimit = Math.floor(blockLeft - 2);

      if (cltvLimit < 2) {
        throw 'CLTV limit to small';
      }

      const payResponse = await Promise.race([
<<<<<<< HEAD
        lightningCurrency.lndClient!.paymentClient.sendPayment(swap.invoice!, outgoingChannelId),
=======
        lightningCurrency.lndClient!.sendPayment(
          swap.invoice!,
          cltvLimit,
          outgoingChannelId,
        ),
>>>>>>> f09f8627
        new Promise<undefined>((resolve) => {
          setTimeout(() => {
            resolve(undefined);
          }, raceTimeout * 1000);
        }),
      ]);

      if (payResponse !== undefined) {
        this.logger.debug(`Paid invoice of Swap ${swap.id}: ${payResponse.paymentPreimage}`);
        await setInvoicePaid(payResponse.feeMsat);

        return getHexBuffer(payResponse.paymentPreimage);
      } else {
        this.logger.verbose(`Invoice payment of Swap ${swap.id} is still pending after ${raceTimeout} seconds`);
      }
    } catch (error) {
      const errorMessage = typeof error === 'number' ? PaymentClient.formatPaymentFailureReason(error as any) : formatError(error);

      if (outgoingChannelId !== undefined) {
        throw errorMessage;
      }

      // Catch cases in which the invoice was paid already
      if ((error as any).code === 6 && (error as any).details === 'invoice is already paid') {
        const payment = await lightningCurrency.lndClient!.paymentClient.trackPayment(getHexBuffer(swap.preimageHash));
        this.logger.debug(`Invoice of Swap ${swap.id} is paid already: ${payment.paymentPreimage}`);
        await setInvoicePaid(payment.feeMsat);

        return getHexBuffer(payment.paymentPreimage);
      }

      this.logger.warn(`Could not pay invoice of Swap ${swap.id} because: ${errorMessage}`);

      // If the recipient rejects the payment or the invoice expired, the Swap will be abandoned
      if (
        error === PaymentFailureReason.FAILURE_REASON_INCORRECT_PAYMENT_DETAILS ||
        errorMessage.includes('invoice expired')
      ) {
        this.logger.warn(`Abandoning Swap ${swap.id} because: ${errorMessage}`);
        this.emit(
          'invoice.failedToPay',
          await this.swapRepository.setSwapStatus(
            swap,
            SwapUpdateEvent.InvoiceFailedToPay,
            Errors.INVOICE_COULD_NOT_BE_PAID().message,
          ),
        );

      // If the invoice could not be paid but the Swap has a Channel Creation attached to it, a channel will be opened
      } else if (
        typeof error === 'number' &&
        channelCreation &&
        channelCreation.status !== ChannelCreationStatus.Created
      ) {
        switch (error) {
          case PaymentFailureReason.FAILURE_REASON_TIMEOUT:
          case PaymentFailureReason.FAILURE_REASON_NO_ROUTE:
          case PaymentFailureReason.FAILURE_REASON_INSUFFICIENT_BALANCE:
            // TODO: !formattedError.startsWith('unable to route payment to destination: UnknownNextPeer')
            await this.channelNursery.openChannel(lightningCurrency, swap, channelCreation);
        }
      }
    }

    return;
  };

  private settleReverseSwapInvoice = async (reverseSwap: ReverseSwap, preimage: Buffer) => {
    const { base, quote } = splitPairId(reverseSwap.pair);
    const lightningCurrency = getLightningCurrency(base, quote, reverseSwap.orderSide, true);

    const { lndClient } = this.currencies.get(lightningCurrency)!;
    await lndClient!.invoiceClient.settleInvoice(preimage);

    this.logger.info(`Settled Reverse Swap ${reverseSwap.id}`);

    this.emit('invoice.settled', await this.reverseSwapRepository.setInvoiceSettled(reverseSwap, getHexString(preimage)));
  };

  private handleReverseSwapSendFailed = async (reverseSwap: ReverseSwap, chainSymbol: string, lndClient: LndClient, error: unknown) => {
    await lndClient.invoiceClient.cancelInvoice(getHexBuffer(reverseSwap.preimageHash));

    this.logger.warn(`Failed to lockup ${reverseSwap.onchainAmount} ${chainSymbol} for Reverse Swap ${reverseSwap.id}: ${formatError(error)}`);
    this.emit('coins.failedToSend', await this.reverseSwapRepository.setReverseSwapStatus(
      reverseSwap,
      SwapUpdateEvent.TransactionFailed,
      Errors.COINS_COULD_NOT_BE_SENT().message,
    ));
  };

  private lockupFailed = async (swap: Swap, reason: string) => {
    this.logger.warn(`Lockup of Swap ${swap.id} failed: ${reason}`);
    this.emit('lockup.failed', await this.swapRepository.setSwapStatus(swap, SwapUpdateEvent.TransactionLockupFailed, reason));
  };

  private expireSwap = async (swap: Swap) =>  {
    // Check "expireReverseSwap" for reason
    const queriedSwap = await this.swapRepository.getSwap({
      id: swap.id,
    });

    if (queriedSwap!.status === SwapUpdateEvent.SwapExpired) {
      return;
    }

    this.emit(
      'expiration',
      await this.swapRepository.setSwapStatus(swap, SwapUpdateEvent.SwapExpired, Errors.ONCHAIN_HTLC_TIMED_OUT().message),
      false,
    );
  };

  private expireReverseSwap = async (reverseSwap: ReverseSwap) => {
    // Sometimes, when blocks are mined quickly (realistically just regtest), it can happen that the
    // nurseries, which are not in the async lock, send the expiration event of a Swap multiple times.
    // To handle this scenario, the Swap is queried again to ensure that it should actually be expired or refunded
    const queriedReverseSwap = await this.reverseSwapRepository.getReverseSwap({
      id: reverseSwap.id,
    });

    if (queriedReverseSwap!.status === SwapUpdateEvent.SwapExpired || queriedReverseSwap!.status === SwapUpdateEvent.TransactionRefunded) {
      return;
    }

    const { base, quote } = splitPairId(reverseSwap.pair);
    const chainSymbol = getChainCurrency(base, quote, reverseSwap.orderSide, true);
    const lightningSymbol = getLightningCurrency(base, quote, reverseSwap.orderSide, true);

    const chainCurrency = this.currencies.get(chainSymbol)!;
    const lightningCurrency = this.currencies.get(lightningSymbol)!;

    if (reverseSwap.transactionId) {
      switch (chainCurrency.type) {
        case CurrencyType.BitcoinLike:
          await this.refundUtxo(reverseSwap, chainSymbol);
          break;

        case CurrencyType.Ether:
          await this.refundEther(reverseSwap);
          break;

        case CurrencyType.ERC20:
          await this.refundERC20(reverseSwap, chainSymbol);
          break;
      }
    } else {
      this.emit(
        'expiration',
        await this.reverseSwapRepository.setReverseSwapStatus(
          reverseSwap,
          SwapUpdateEvent.SwapExpired,
          Errors.ONCHAIN_HTLC_TIMED_OUT().message,
        ),
        true,
      );
    }

    await lightningCurrency.lndClient!.invoiceClient.cancelInvoice(getHexBuffer(reverseSwap.preimageHash));

    if (reverseSwap.minerFeeInvoicePreimage) {
      await lightningCurrency.lndClient!.invoiceClient.cancelInvoice(crypto.sha256(getHexBuffer(reverseSwap.minerFeeInvoicePreimage)));
    }
  };

  private refundUtxo = async (reverseSwap: ReverseSwap, chainSymbol: string) => {
    const chainCurrency = this.currencies.get(chainSymbol)!;
    const wallet = this.walletManager.wallets.get(chainSymbol)!;

    const rawLockupTransaction = await chainCurrency.chainClient!.getRawTransaction(reverseSwap.transactionId!);
    const lockupTransaction = Transaction.fromHex(rawLockupTransaction);

    const lockupOutput = lockupTransaction.outs[reverseSwap.transactionVout!];

    const destinationAddress = await wallet.getAddress();
    const refundTransaction = constructRefundTransaction(
      [{
        ...lockupOutput,
        type: ReverseSwapOutputType,
        vout: reverseSwap.transactionVout!,
        txHash: lockupTransaction.getHash(),
        keys: wallet.getKeysByIndex(reverseSwap.keyIndex!),
        redeemScript: getHexBuffer(reverseSwap.redeemScript!),
      }],
      wallet.decodeAddress(destinationAddress),
      reverseSwap.timeoutBlockHeight,
      await chainCurrency.chainClient!.estimateFee(),
    );
    const minerFee = await calculateUtxoTransactionFee(chainCurrency.chainClient!, refundTransaction);

    await chainCurrency.chainClient!.sendRawTransaction(refundTransaction.toHex());

    this.logger.info(`Refunded ${chainSymbol} of Reverse Swap ${reverseSwap.id} in: ${refundTransaction.getId()}`);
    this.emit(
      'refund',
      await this.reverseSwapRepository.setTransactionRefunded(reverseSwap, minerFee, Errors.REFUNDED_COINS(reverseSwap.transactionId!).message),
      refundTransaction.getId(),
    );
  };

  private refundEther = async (reverseSwap: ReverseSwap) => {
    const ethereumManager = this.walletManager.ethereumManager!;

    const etherSwapValues = await queryEtherSwapValuesFromLock(ethereumManager.etherSwap, reverseSwap.transactionId!);
    const contractTransaction = await ethereumManager.contractHandler.refundEther(
      getHexBuffer(reverseSwap.preimageHash),
      etherSwapValues.amount,
      etherSwapValues.claimAddress,
      etherSwapValues.timelock,
    );

    this.logger.info(`Refunded Ether of Reverse Swap ${reverseSwap.id} in: ${contractTransaction.hash}`);
    this.emit(
      'refund',
      await this.reverseSwapRepository.setTransactionRefunded(
        reverseSwap,
        calculateEthereumTransactionFee(contractTransaction),
        Errors.REFUNDED_COINS(reverseSwap.transactionId!).message,
      ),
      contractTransaction.hash,
    );
  };

  private refundERC20 = async (reverseSwap: ReverseSwap, chainSymbol: string) => {
    const ethereumManager = this.walletManager.ethereumManager!;
    const walletProvider = this.walletManager.wallets.get(chainSymbol)!.walletProvider as ERC20WalletProvider;

    const erc20SwapValues = await queryERC20SwapValuesFromLock(ethereumManager.erc20Swap, reverseSwap.transactionId!);
    const contractTransaction = await ethereumManager.contractHandler.refundToken(
      walletProvider,
      getHexBuffer(reverseSwap.preimageHash),
      erc20SwapValues.amount,
      erc20SwapValues.claimAddress,
      erc20SwapValues.timelock,
    );

    this.logger.info(`Refunded ${chainSymbol} of Reverse Swap ${reverseSwap.id} in: ${contractTransaction.hash}`);
    this.emit(
      'refund',
      await this.reverseSwapRepository.setTransactionRefunded(
        reverseSwap,
        calculateEthereumTransactionFee(contractTransaction),
        Errors.REFUNDED_COINS(reverseSwap.transactionId!).message,
      ),
      contractTransaction.hash,
    );
  };
}

export default SwapNursery;<|MERGE_RESOLUTION|>--- conflicted
+++ resolved
@@ -17,16 +17,12 @@
 import RateProvider from '../rates/RateProvider';
 import LightningNursery from './LightningNursery';
 import ReverseSwap from '../db/models/ReverseSwap';
-<<<<<<< HEAD
 import PaymentClient from '../lightning/PaymentClient';
-=======
-import TimeoutDeltaProvider from '../service/TimeoutDeltaProvider';
-import { Invoice, PaymentFailureReason } from '../proto/lnd/rpc_pb';
->>>>>>> f09f8627
 import ChannelCreation from '../db/models/ChannelCreation';
 import SwapRepository from '../db/repositories/SwapRepository';
 import ContractHandler from '../wallet/ethereum/ContractHandler';
 import WalletManager, { Currency } from '../wallet/WalletManager';
+import TimeoutDeltaProvider from '../service/TimeoutDeltaProvider';
 import { ERC20SwapValues, EtherSwapValues } from '../consts/Types';
 import { Invoice, PaymentFailureReason } from '../proto/lnd/rpc_pb';
 import { etherDecimals, ReverseSwapOutputType } from '../consts/Consts';
@@ -747,15 +743,11 @@
       }
 
       const payResponse = await Promise.race([
-<<<<<<< HEAD
-        lightningCurrency.lndClient!.paymentClient.sendPayment(swap.invoice!, outgoingChannelId),
-=======
-        lightningCurrency.lndClient!.sendPayment(
+        lightningCurrency.lndClient!.paymentClient.sendPayment(
           swap.invoice!,
           cltvLimit,
           outgoingChannelId,
         ),
->>>>>>> f09f8627
         new Promise<undefined>((resolve) => {
           setTimeout(() => {
             resolve(undefined);
