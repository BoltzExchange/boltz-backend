--- conflicted
+++ resolved
@@ -1,18 +1,14 @@
 import fs from 'fs';
 import path from 'path';
 import toml from 'toml';
+import ini from 'ini';
 import { Arguments } from 'yargs';
-<<<<<<< HEAD
-import { deepMerge, resolveHome, splitListen, getServiceDataDir } from './Utils';
+import Errors from './consts/Errors';
 import { Chain, Symbol, Network } from './consts/Enums';
-=======
-import { pki, md } from 'node-forge';
-import Errors from './consts/Errors';
->>>>>>> 9b3c7098
 import { RpcConfig } from './RpcClient';
 import { GrpcConfig } from './grpc/GrpcServer';
 import { LndConfig } from './lightning/LndClient';
-import { deepMerge, resolveHome, getServiceDataDir } from './Utils';
+import { deepMerge, resolveHome, getServiceDataDir, splitListen } from './Utils';
 
 type ServiceOptions = {
   configpath?: string;
@@ -166,7 +162,6 @@
     return this.config;
   }
 
-<<<<<<< HEAD
   private parseIniConfig = (
     args: { configpath: string, lndport?: string, lndhost?: string }, network: string, lndpath: string, currency: CurrencyConfig) => {
     if (fs.existsSync(args.configpath)) {
@@ -247,8 +242,6 @@
     return currencies;
   }
 
-=======
->>>>>>> 9b3c7098
   private parseTomlConfig = (filename: string): any => {
     if (fs.existsSync(filename)) {
       try {
