--- conflicted
+++ resolved
@@ -220,26 +220,17 @@
   public payInvoice = async (invoice: string) => {
     const request = new lndrpc.SendRequest();
     request.setPaymentRequest(invoice);
-<<<<<<< HEAD
     try {
       const response = await this.unaryCall<lndrpc.SendRequest, lndrpc.SendResponse.AsObject>('sendPaymentSync', request);
-      this.emit('invoice.paid', invoice);
+      if (response.paymentError === '') {
+        this.emit('invoice.paid', invoice);
+      }
       return response;
     } catch (error) {
       this.logger.warn(`Failed to pay invoice ${request.getPaymentHashString()}: ${error}`);
       this.emit('invoice.failed', invoice);
       return error;
     }
-=======
-
-    const response = await this.unaryCall<lndrpc.SendRequest, lndrpc.SendResponse.AsObject>('sendPaymentSync', request);
-
-    if (response.paymentError === '') {
-      this.emit('invoice.paid', invoice);
-    }
-
-    return response;
->>>>>>> c1af188b
   }
 
   /**
