--- conflicted
+++ resolved
@@ -108,10 +108,6 @@
     };
   }
 
-<<<<<<< HEAD
-  // TODO: verify logLevel exists; depends on Logger.ts:8
-=======
->>>>>>> 3838a592
   /**
    * This loads arguments specified by the user either with a TOML config file or via command line arguments
    */
