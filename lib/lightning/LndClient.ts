import fs from 'fs';
import grpc, { ClientReadableStream } from 'grpc';
import Errors from './Errors';
import Logger from '../Logger';
import BaseClient from '../BaseClient';
import * as lndrpc from '../proto/lndrpc_pb';
import { ClientStatus } from '../consts/Enums';
import LightningClient from './LightningClient';
import { LightningClient as GrpcClient } from '../proto/lndrpc_grpc_pb';

// TODO: error handling

/** The configurable options for the lnd client. */
type LndConfig = {
  host: string;
  port: number;
  certpath: string;
  macaroonpath: string;
};

/** General information about the state of this lnd client. */
type Info = {
  version?: string;
  syncedtochain?: boolean;
  chainsList?: string[];
  channels?: ChannelCount;
  blockheight?: number;
  uris?: string[];
  error?: string;
};

type ChannelCount = {
  active: number,
  inactive?: number,
  pending: number,
};

interface GrpcResponse {
  toObject: Function;
}

interface LndClient {
  on(event: 'invoice.paid', listener: (invoice: string) => void): this;
  emit(event: 'invoice.paid', invoice: string): boolean;
<<<<<<< HEAD
  on(event: 'invoice.failed', listener: (rHash: Buffer) => void): this;
  emit(event: 'invoice.failed', rHash: Buffer): boolean;
  on(event: 'invoice.settled', listener: (invoice: string) => void): this;
  emit(event: 'invoice.settled', string: string): boolean;
=======

  on(event: 'invoice.settled', listener: (invoice: string, preimage: string) => void): this;
  emit(event: 'invoice.settled', string: string, preimage: string): boolean;
>>>>>>> cd700c5a
}

interface LightningMethodIndex extends GrpcClient {
  [methodName: string]: Function;
}

/** A class representing a client to interact with LND */
class LndClient extends BaseClient implements LightningClient {
  public static readonly serviceName = 'LND';
  private uri!: string;
  private credentials!: grpc.ChannelCredentials;

  private lightning!: GrpcClient | LightningMethodIndex;
  private meta!: grpc.Metadata;
  private invoiceSubscription?: ClientReadableStream<lndrpc.InvoiceSubscription>;

  /**
   * Create an LND client
   * @param config the lnd configuration
   */
  constructor(private logger: Logger, config: LndConfig, public readonly symbol: string) {
    super();

    const { host, port, certpath, macaroonpath } = config;

    if (fs.existsSync(certpath)) {
      this.uri = `${host}:${port}`;

      const lndCert = fs.readFileSync(certpath);
      this.credentials = grpc.credentials.createSsl(lndCert);

      this.meta = new grpc.Metadata();

      if (macaroonpath !== '') {
        if (fs.existsSync(macaroonpath)) {
          const adminMacaroon = fs.readFileSync(macaroonpath);
          this.meta.add('macaroon', adminMacaroon.toString('hex'));
        } else {
          this.throwFilesNotFound();
        }
      }
    } else {
      this.throwFilesNotFound();
    }
  }

  private throwFilesNotFound = () => {
    throw(Errors.COULD_NOT_FIND_FILES(this.symbol));
  }

  /**
   * Returns a boolean determines whether LND is ready or not
   */
  public connect = async (): Promise<boolean> => {
    if (!this.isConnected()) {
      this.lightning = new GrpcClient(this.uri, this.credentials);

      try {
        const response = await this.getInfo();

        if (response.syncedToChain) {
          this.setClientStatus(ClientStatus.Connected);
          this.subscribeInvoices();

          this.clearReconnectTimer();

          return true;
        } else {
          this.setClientStatus(ClientStatus.OutOfSync);
          this.logger.error(`${LndClient.serviceName} at ${this.uri} is out of sync with chain, retrying in ${this.RECONNECT_INTERVAL} ms`);
          this.reconnectionTimer = setTimeout(this.connect, this.RECONNECT_INTERVAL);

          return false;
        }
      } catch (error) {
        this.setClientStatus(ClientStatus.Disconnected);
        this.logger.error(`could not connect to ${LndClient.serviceName} ${this.symbol} at ${this.uri}` +
        ` because: "${error.details}", retrying in ${this.RECONNECT_INTERVAL} ms`);
        this.reconnectionTimer = setTimeout(this.connect, this.RECONNECT_INTERVAL);

        return false;
      }
    }

    return true;
  }

  /** End all subscriptions and reconnection attempts. */
  public disconnect = () => {
    this.clearReconnectTimer();

    if (this.invoiceSubscription) {
      this.invoiceSubscription.cancel();
    }
  }

  private unaryCall = <T, U>(methodName: string, params: T): Promise<U> => {
    return new Promise((resolve, reject) => {
      (this.lightning as LightningMethodIndex)[methodName](params, this.meta, (err: grpc.ServiceError, response: GrpcResponse) => {
        if (err) {
          reject(err);
        } else {
          resolve(response.toObject());
        }
      });
    });
  }

  public getLndInfo = async (): Promise<Info> => {
    let channels: ChannelCount | undefined;
    let chainsList: string[] | undefined;
    let blockheight: number | undefined;
    let uris: string[] | undefined;
    let version: string | undefined;
    let syncedtochain: boolean | undefined;
    try {
      const lnd = await this.getInfo();
      channels = {
        active: lnd.numActiveChannels,
        pending: lnd.numPendingChannels,
      };
      chainsList = lnd.chainsList,
      blockheight = lnd.blockHeight,
      uris = lnd.urisList,
      version = lnd.version;
      syncedtochain = lnd.syncedToChain;
      return {
        version,
        syncedtochain,
        chainsList,
        channels,
        blockheight,
        uris,
      };
    } catch (err) {
      this.logger.error(`LND error: ${err}`);
      return {
        version,
        syncedtochain,
        chainsList,
        channels,
        blockheight,
        uris,
        error: err,
      };
    }
  }

  /**
   * Return general information concerning the lightning node including it’s identity pubkey, alias, the chains it
   * is connected to, and information concerning the number of open+pending channels
   */
  public getInfo = (): Promise<lndrpc.GetInfoResponse.AsObject> => {
    return this.unaryCall<lndrpc.GetInfoRequest, lndrpc.GetInfoResponse.AsObject>('getInfo', new lndrpc.GetInfoRequest());
  }

  /**
   * Attempt to add a new invoice to the lnd invoice database
   *
   * @param value the value of this invoice in satoshis
   */
  public addInvoice = (value: number): Promise<lndrpc.AddInvoiceResponse.AsObject> => {
    const request = new lndrpc.Invoice();
    request.setValue(value);
    return this.unaryCall<lndrpc.Invoice, lndrpc.AddInvoiceResponse.AsObject>('addInvoice', request);
  }

  /**
   * Pay an invoice through the Lightning Network.
   * @param payment_request an invoice for a payment within the Lightning Network
   */
  public payInvoice = async (invoice: string): Promise<lndrpc.SendResponse.AsObject> => {
    return new Promise(async (resolve, reject) => {
      const request = new lndrpc.SendRequest();
      request.setPaymentRequest(invoice);
      const paymentHash = Buffer.from(request.getPaymentHash_asB64(), 'base64');
      try {
        const repsonse = await this.unaryCall<lndrpc.SendRequest, lndrpc.SendResponse.AsObject>('sendPaymentSync', request);
        this.emit('invoice.paid', invoice);
        resolve(repsonse);
      } catch (error) {
        this.logger.error(`Faild to pay invoice ${request.getPaymentHashString()}: ${error}`);
        this.emit('invoice.failed', paymentHash);
        reject(false);
      }
    });
  }

  /**
   * Decode an encoded payment request
   *
   * @param paymentRequest encoded payment request
   */
  public decodePayReq = (paymentRequest: string): Promise<lndrpc.PayReq.AsObject> => {
    const request = new lndrpc.PayReqString();
    request.setPayReq(paymentRequest);
    return this.unaryCall<lndrpc.PayReqString, lndrpc.PayReq.AsObject>('decodePayReq', request);
  }

  /**
   * Establish a connection to a remote peer
   *
   * @param pubKey identity public key of the remote peer
   * @param host host of the remote peer
   */
  public connectPeer = (pubKey: string, host: string): Promise<lndrpc.ConnectPeerResponse.AsObject> => {
    const request = new lndrpc.ConnectPeerRequest();
    const address = new lndrpc.LightningAddress();
    address.setPubkey(pubKey);
    address.setHost(host);
    request.setAddr(address);

    return this.unaryCall<lndrpc.ConnectPeerRequest, lndrpc.ConnectPeerResponse.AsObject>('connectPeer', request);
  }

  /**
   * Sends coins to a particular address
   *
   * @param address address to which coins should be sent
   * @param amount number of satoshis to send
   */
  public sendCoins = (address: string, amount: number): Promise<lndrpc.SendCoinsResponse.AsObject> => {
    const request = new lndrpc.SendCoinsRequest();
    request.setAddr(address);
    request.setAmount(amount);

    return this.unaryCall<lndrpc.SendCoinsRequest, lndrpc.SendCoinsResponse.AsObject>('sendCoins', request);
  }

  /**
   * Creates a new address
   *
   * @param addressType type of the address
   */
  public newAddress = (addressType = lndrpc.NewAddressRequest.AddressType.NESTED_PUBKEY_HASH): Promise<lndrpc.NewAddressResponse.AsObject> => {
    const request = new lndrpc.NewAddressRequest();
    request.setType(addressType);

    return this.unaryCall<lndrpc.NewAddressRequest, lndrpc.NewAddressResponse.AsObject>('newAddress', request);
  }

  /**
   * Attempts to open a channel to a remote peer
   *
   * @param pubKey identity public key of the remote peer
   * @param fundingAmount the number of satohis the local wallet should commit
   * @param pushSat the number of satoshis that should be pushed to the remote side
   */
  public openChannel = (pubKey: string, fundingAmount: number, pushSat?: number): Promise<lndrpc.ChannelPoint.AsObject> => {
    const request = new lndrpc.OpenChannelRequest();
    request.setNodePubkeyString(pubKey);
    request.setLocalFundingAmount(fundingAmount);

    if (pushSat) {
      request.setPushSat(pushSat);
    }

    return this.unaryCall<lndrpc.OpenChannelRequest, lndrpc.ChannelPoint.AsObject>('openChannelSync', request);
  }

  /**
   * Subscribe to events for when invoices are settled.
   */
  private subscribeInvoices = (): void => {
    if (this.invoiceSubscription) {
      this.invoiceSubscription.cancel();
    }

    this.invoiceSubscription = this.lightning.subscribeInvoices(new lndrpc.InvoiceSubscription(), this.meta)
      .on('data', (invoice: lndrpc.Invoice) => {
        const rHash = Buffer.from(invoice.getRHash_asB64(), 'base64');
        if (invoice.getSettled()) {
          const paymentReq = invoice.getPaymentRequest();

          this.logger.silly(`${this.symbol} LND invoice settled: ${paymentReq}`);
<<<<<<< HEAD
          this.emit('invoice.settled', paymentReq);
        } else {

          this.logger.silly(`Failed to pay ${this.symbol} LND invoice: ${rHash}`);
          this.emit('invoice.failed', rHash);
=======
          this.emit('invoice.settled', paymentReq, invoice.getRPreimage_asB64());
>>>>>>> cd700c5a
        }
      })
      .on('error', (error) => {
        if (error.message !== '1 CANCELLED: Cancelled') {
          this.logger.error(`Invoice subscription ended: ${error}`);
        }
      });
  }
}

export default LndClient;
export { LndConfig, Info };<|MERGE_RESOLUTION|>--- conflicted
+++ resolved
@@ -42,16 +42,11 @@
 interface LndClient {
   on(event: 'invoice.paid', listener: (invoice: string) => void): this;
   emit(event: 'invoice.paid', invoice: string): boolean;
-<<<<<<< HEAD
   on(event: 'invoice.failed', listener: (rHash: Buffer) => void): this;
   emit(event: 'invoice.failed', rHash: Buffer): boolean;
-  on(event: 'invoice.settled', listener: (invoice: string) => void): this;
-  emit(event: 'invoice.settled', string: string): boolean;
-=======
 
   on(event: 'invoice.settled', listener: (invoice: string, preimage: string) => void): this;
   emit(event: 'invoice.settled', string: string, preimage: string): boolean;
->>>>>>> cd700c5a
 }
 
 interface LightningMethodIndex extends GrpcClient {
@@ -327,15 +322,11 @@
           const paymentReq = invoice.getPaymentRequest();
 
           this.logger.silly(`${this.symbol} LND invoice settled: ${paymentReq}`);
-<<<<<<< HEAD
-          this.emit('invoice.settled', paymentReq);
+          this.emit('invoice.settled', paymentReq, invoice.getRPreimage_asB64());
         } else {
 
           this.logger.silly(`Failed to pay ${this.symbol} LND invoice: ${rHash}`);
           this.emit('invoice.failed', rHash);
-=======
-          this.emit('invoice.settled', paymentReq, invoice.getRPreimage_asB64());
->>>>>>> cd700c5a
         }
       })
       .on('error', (error) => {
