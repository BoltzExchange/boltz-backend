--- conflicted
+++ resolved
@@ -92,11 +92,7 @@
         arguments=[],
     ),
     "regtest": Image(
-<<<<<<< HEAD
         tags=["3.5.0"],
-=======
-        tags=["3.4.7"],
->>>>>>> af285833
         arguments=[
             UBUNTU_VERSION,
             BITCOIN_BUILD_ARG,
