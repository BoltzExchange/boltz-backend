import { BigNumber } from 'ethers';
import Logger from '../Logger';
import { PairConfig } from '../consts/Types';
import DataAggregator from './data/DataAggregator';
import { BaseFeeType, OrderSide } from '../consts/Enums';
import { etherDecimals, gweiDecimals } from '../consts/Consts';
import { mapToObject, getPairId, stringify, getChainCurrency, splitPairId } from '../Utils';

type ReverseMinerFees = {
  lockup: number;
  claim: number;
};

type MinerFees = {
  normal: number;
  reverse: ReverseMinerFees;
};

class FeeProvider {
  // A map between the symbols of the pairs and their percentage fees
  public percentageFees = new Map<string, number>();

  public minerFees = new Map<string, MinerFees>();

  public static transactionSizes = {
    // The claim transaction which spends a nested SegWit swap output and sends it to a P2WPKH address has about 170 vbytes
    normalClaim: 170,

    // We cannot know what kind of address the user will claim to so we just assume the worst case: P2PKH
    // Claiming a P2WSH to a P2PKH address is about 138 bytes
    reverseClaim: 138,

    // The lockup transaction which spends a P2WPKH output (possibly more but we assume a best case scenario here),
    // locks up funds in a P2WSH swap and sends the change back to a P2WKH output has about 153 vbytes
    reverseLockup: 153,
  };

  // TODO: query those estimations from the provider
  public static gasUsage = {
    EtherSwap: {
      lockup: 46460,
      claim: 24924,
      refund: 23372,
    },
    ERC20Swap: {
      lockup: 86980,
      claim: 24522,
      refund: 23724,
    },
  };

  constructor(
    private logger: Logger,
    private dataAggregator: DataAggregator,
    private getFeeEstimation: (symbol: string) => Promise<Map<string, number>>,
  ) {}

  public init = (pairs: PairConfig[]): void => {
    pairs.forEach((pair) => {
      // Set the configured fee or fallback to 1% if it is not defined
      const percentage = pair.fee !== undefined ? pair.fee : 1;

      if (pair.fee === undefined) {
        this.logger.warn(`Setting default fee of ${percentage}% for pair ${pair.base}/${pair.quote} because none was specified`);
      }

      this.percentageFees.set(getPairId(pair), percentage / 100);
    });

    this.logger.debug(`Prepared data for fee estimations: ${stringify(mapToObject(this.percentageFees))}`);
  }

  public getPercentageFee = (pair: string): number => {
    return this.percentageFees.get(pair) || 0;
  }

  public getFees = (
    pair: string,
    rate: number,
    orderSide: OrderSide,
    amount: number,
<<<<<<< HEAD
    type: BaseFeeType,
  ): Promise<{
=======
    isReverse: boolean,
  ): {
>>>>>>> 3cecf9c3
    baseFee: number,
    percentageFee: number,
  } => {
    let percentageFee = this.getPercentageFee(pair);

    if (percentageFee !== 0) {
      percentageFee = percentageFee * amount * rate;
    }

    const { base, quote } = splitPairId(pair);
    const chainCurrency = getChainCurrency(base, quote, orderSide, type !== BaseFeeType.NormalClaim);

    const minerFeeMap = this.minerFees.get(chainCurrency)!;

    return {
      percentageFee: Math.ceil(percentageFee),
<<<<<<< HEAD
      baseFee: await this.getBaseFee(chainCurrency, type),
    };
  }

  public getBaseFee = async (chainCurrency: string, type: BaseFeeType): Promise<number> => {
    const feeMap = await this.getFeeEstimation(chainCurrency);

    // TODO: avoid hard coding symbols
    switch (chainCurrency) {
      case 'BTC':
      case 'LTC': {
        const relativeFee = feeMap.get(chainCurrency)!;

        switch (type) {
          case BaseFeeType.NormalClaim:
            // The claim transaction which spends a nested SegWit (P2SH nested P2WSH) swap output and
            // sends it to a P2WPKH address has about 170 vbytes
            return relativeFee * FeeProvider.transactionSizes.normalClaim;

          case BaseFeeType.ReverseLockup:
            // The lockup transaction which spends a P2WPKH output (possibly more but we assume a best case scenario here),
            // locks up funds in a P2WSH swap and sends the change back to a P2WKH output has about 153 vbytes
            return relativeFee * FeeProvider.transactionSizes.reverseLockup;

          case BaseFeeType.ReverseClaim:
            // We cannot know what kind of address the user will claim to, so we just assume the worst case: P2PKH
            // Claiming a P2WSH swap output to a P2PKH address is about 138 vbytes
            return relativeFee * FeeProvider.transactionSizes.reverseClaim;
        }
        break;
      }

      case 'ETH':
        switch (type) {
          case BaseFeeType.NormalClaim:
          case BaseFeeType.ReverseClaim: {
            return this.calculateEtherGasCost(feeMap.get(chainCurrency)!, FeeProvider.gasUsage.EtherSwap.claim);
          }

          case BaseFeeType.ReverseLockup: {
            return this.calculateEtherGasCost(feeMap.get(chainCurrency)!, FeeProvider.gasUsage.EtherSwap.lockup);
          }
        }
        break;

      // If it is not BTC, LTC or ETH, it is an ERC20 token
      default:
        switch (type) {
          case BaseFeeType.NormalClaim:
          case BaseFeeType.ReverseClaim:
            return this.calculateTokenGasCosts(
              this.dataAggregator.latestRates.get(getPairId({ base: 'ETH', quote: chainCurrency }))!,
              feeMap.get('ETH')!,
              FeeProvider.gasUsage.ERC20Swap.claim,
            );

          case BaseFeeType.ReverseLockup:
            return this.calculateTokenGasCosts(
              this.dataAggregator.latestRates.get(getPairId({ base: 'ETH', quote: chainCurrency }))!,
              feeMap.get('ETH')!,
              FeeProvider.gasUsage.ERC20Swap.lockup,
            );
        }
    }
=======
      baseFee: isReverse ? minerFeeMap.reverse.lockup : minerFeeMap.normal,
    };
  }

  public updateMinerFees = async (chainCurrency: string): Promise<void> => {
    const satPerVbyte = (await this.getFeeEstimation(chainCurrency)).get(chainCurrency)!;

    this.minerFees.set(chainCurrency, {
      normal: satPerVbyte * FeeProvider.transactionSizes.normalClaim,
      reverse: {
        claim: satPerVbyte * FeeProvider.transactionSizes.reverseClaim,
        lockup: satPerVbyte * FeeProvider.transactionSizes.reverseLockup,
      },
    });
>>>>>>> 3cecf9c3
  }

  private calculateTokenGasCosts = (rate: number, gasPrice: number, gasUsage: number) => {
    return Math.ceil(rate * this.calculateEtherGasCost(gasPrice, gasUsage));
  }

  private calculateEtherGasCost = (gasPrice: number, gasUsage: number) => {
    return BigNumber.from(gasPrice).mul(gweiDecimals).mul(gasUsage).div(etherDecimals).toNumber();
  }
}

export default FeeProvider;
export { ReverseMinerFees, MinerFees };<|MERGE_RESOLUTION|>--- conflicted
+++ resolved
@@ -4,7 +4,7 @@
 import DataAggregator from './data/DataAggregator';
 import { BaseFeeType, OrderSide } from '../consts/Enums';
 import { etherDecimals, gweiDecimals } from '../consts/Consts';
-import { mapToObject, getPairId, stringify, getChainCurrency, splitPairId } from '../Utils';
+import { getChainCurrency, getPairId, mapToObject, splitPairId, stringify } from '../Utils';
 
 type ReverseMinerFees = {
   lockup: number;
@@ -79,13 +79,8 @@
     rate: number,
     orderSide: OrderSide,
     amount: number,
-<<<<<<< HEAD
     type: BaseFeeType,
-  ): Promise<{
-=======
-    isReverse: boolean,
   ): {
->>>>>>> 3cecf9c3
     baseFee: number,
     percentageFee: number,
   } => {
@@ -100,14 +95,29 @@
 
     const minerFeeMap = this.minerFees.get(chainCurrency)!;
 
+    let baseFee: number;
+
+    switch (type) {
+      case BaseFeeType.NormalClaim:
+        baseFee = minerFeeMap.normal;
+        break;
+
+      case BaseFeeType.ReverseClaim:
+        baseFee = minerFeeMap.reverse.claim;
+        break;
+
+      case BaseFeeType.ReverseLockup:
+        baseFee = minerFeeMap.reverse.lockup;
+        break;
+    }
+
     return {
+      baseFee: baseFee,
       percentageFee: Math.ceil(percentageFee),
-<<<<<<< HEAD
-      baseFee: await this.getBaseFee(chainCurrency, type),
     };
   }
 
-  public getBaseFee = async (chainCurrency: string, type: BaseFeeType): Promise<number> => {
+  public updateMinerFees = async (chainCurrency: string): Promise<void> => {
     const feeMap = await this.getFeeEstimation(chainCurrency);
 
     // TODO: avoid hard coding symbols
@@ -116,73 +126,57 @@
       case 'LTC': {
         const relativeFee = feeMap.get(chainCurrency)!;
 
-        switch (type) {
-          case BaseFeeType.NormalClaim:
-            // The claim transaction which spends a nested SegWit (P2SH nested P2WSH) swap output and
-            // sends it to a P2WPKH address has about 170 vbytes
-            return relativeFee * FeeProvider.transactionSizes.normalClaim;
+        this.minerFees.set(chainCurrency, {
+          normal: relativeFee * FeeProvider.transactionSizes.normalClaim,
+          reverse: {
+            claim: relativeFee * FeeProvider.transactionSizes.reverseClaim,
+            lockup: relativeFee * FeeProvider.transactionSizes.reverseLockup,
+          },
+        });
 
-          case BaseFeeType.ReverseLockup:
-            // The lockup transaction which spends a P2WPKH output (possibly more but we assume a best case scenario here),
-            // locks up funds in a P2WSH swap and sends the change back to a P2WKH output has about 153 vbytes
-            return relativeFee * FeeProvider.transactionSizes.reverseLockup;
-
-          case BaseFeeType.ReverseClaim:
-            // We cannot know what kind of address the user will claim to, so we just assume the worst case: P2PKH
-            // Claiming a P2WSH swap output to a P2PKH address is about 138 vbytes
-            return relativeFee * FeeProvider.transactionSizes.reverseClaim;
-        }
         break;
       }
 
-      case 'ETH':
-        switch (type) {
-          case BaseFeeType.NormalClaim:
-          case BaseFeeType.ReverseClaim: {
-            return this.calculateEtherGasCost(feeMap.get(chainCurrency)!, FeeProvider.gasUsage.EtherSwap.claim);
-          }
+      case 'ETH': {
+        const relativeFee = feeMap.get(chainCurrency)!;
+        const claimCost = this.calculateEtherGasCost(relativeFee, FeeProvider.gasUsage.EtherSwap.claim);
 
-          case BaseFeeType.ReverseLockup: {
-            return this.calculateEtherGasCost(feeMap.get(chainCurrency)!, FeeProvider.gasUsage.EtherSwap.lockup);
-          }
-        }
+        this.minerFees.set(chainCurrency, {
+          normal: claimCost,
+          reverse: {
+            claim: claimCost,
+            lockup: this.calculateEtherGasCost(relativeFee, FeeProvider.gasUsage.EtherSwap.lockup),
+          },
+        });
+
         break;
+      }
 
       // If it is not BTC, LTC or ETH, it is an ERC20 token
-      default:
-        switch (type) {
-          case BaseFeeType.NormalClaim:
-          case BaseFeeType.ReverseClaim:
-            return this.calculateTokenGasCosts(
-              this.dataAggregator.latestRates.get(getPairId({ base: 'ETH', quote: chainCurrency }))!,
-              feeMap.get('ETH')!,
-              FeeProvider.gasUsage.ERC20Swap.claim,
-            );
+      default: {
+        const relativeFee = feeMap.get('ETH')!;
+        const rate = this.dataAggregator.latestRates.get(getPairId({ base: 'ETH', quote: chainCurrency }))!;
 
-          case BaseFeeType.ReverseLockup:
-            return this.calculateTokenGasCosts(
-              this.dataAggregator.latestRates.get(getPairId({ base: 'ETH', quote: chainCurrency }))!,
-              feeMap.get('ETH')!,
+        const claimCost = this.calculateTokenGasCosts(
+          rate,
+          relativeFee,
+          FeeProvider.gasUsage.ERC20Swap.claim,
+        );
+
+        this.minerFees.set(chainCurrency, {
+          normal: claimCost,
+          reverse: {
+            claim: claimCost,
+            lockup: this.calculateTokenGasCosts(
+              rate,
+              relativeFee,
               FeeProvider.gasUsage.ERC20Swap.lockup,
-            );
-        }
+            )
+          }
+        });
+        break;
+      }
     }
-=======
-      baseFee: isReverse ? minerFeeMap.reverse.lockup : minerFeeMap.normal,
-    };
-  }
-
-  public updateMinerFees = async (chainCurrency: string): Promise<void> => {
-    const satPerVbyte = (await this.getFeeEstimation(chainCurrency)).get(chainCurrency)!;
-
-    this.minerFees.set(chainCurrency, {
-      normal: satPerVbyte * FeeProvider.transactionSizes.normalClaim,
-      reverse: {
-        claim: satPerVbyte * FeeProvider.transactionSizes.reverseClaim,
-        lockup: satPerVbyte * FeeProvider.transactionSizes.reverseLockup,
-      },
-    });
->>>>>>> 3cecf9c3
   }
 
   private calculateTokenGasCosts = (rate: number, gasPrice: number, gasUsage: number) => {
