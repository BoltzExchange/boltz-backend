--- conflicted
+++ resolved
@@ -41,14 +41,13 @@
   emit(event: 'invoice.settled', string: string, preimage: string): boolean;
 }
 
-<<<<<<< HEAD
 const argChecks = {
-  VALID_CURRENCY: (currency: string) => {
+  VALID_CURRENCY: ({ currency }: { currency: string }) => {
     if (currency.length >= 3 && currency.length <= 5 && !currency.match(/^[A-Z]+$/))  {
       throw Errors.INVALID_ARGUMENT('currency must consist of 2 to 5 upper case English letters or numbers');
     }
   },
-  HAS_TXID: ({ transactionHash }: {transactionHash: string}) => {
+  HAS_TXHASH: ({ transactionHash }: {transactionHash: string}) => {
     if (transactionHash === '') throw Errors.INVALID_ARGUMENT('transactionHash must be specified');
   },
   HAS_TXHEX: ({ transactionHex }: {transactionHex: string}) => {
@@ -61,17 +60,18 @@
     if (invoice === '') throw Errors.INVALID_ARGUMENT('invoice must be specified');
     if (invoice.slice(0, 2) !== 'ln') throw Errors.INVALID_ARGUMENT('invoice is not valid');
   },
-  HAS_PUBKEY: (pubkey) => {
-    if (pubkey === '') throw Errors.INVALID_ARGUMENT('public key must be specified');
-  },
-  RATE_NOT_VALID: ({ rate }: {rate: number}) => {
+  HAS_CLAIMPUBKEY: ({ claimPublicKey }: { claimPublicKey: string }) => {
+    if (claimPublicKey === '') throw Errors.INVALID_ARGUMENT('claim public key must be specified');
+  },
+  HAS_REFUNDPUBKEY: ({ refundPublicKey }: { refundPublicKey: string }) => {
+    if (refundPublicKey === '') throw Errors.INVALID_ARGUMENT('refund public key must be specified');
+  },
+  RATE_VALID: ({ rate }: {rate: number}) => {
     if (rate < 0) throw Errors.INVALID_ARGUMENT('rate cannot be negative');
     if (rate === 0) throw Errors.INVALID_ARGUMENT('rate cannot be zero');
   },
 };
 
-=======
->>>>>>> 3838a592
 class Service extends EventEmitter {
   // A map between the hex strings of the scripts of the addresses and the addresses to which Boltz should listen to
   private listenScriptsSet = new Map<string, string>();
@@ -110,7 +110,7 @@
    * Gets the balance for either all wallets or just a single one if specified
    */
   public getBalance = async (args: { currency: string }) => {
-    argChecks.VALID_CURRENCY(args.currency);
+    argChecks.VALID_CURRENCY(args);
 
     const { walletManager } = this.serviceComponents;
 
@@ -140,7 +140,7 @@
    * Gets a new address of a specified wallet. The "type" parameter is optional and defaults to "OutputType.LEGACY"
    */
   public newAddress = async (args: { currency: string, type: number }) => {
-    argChecks.VALID_CURRENCY(args.currency);
+    argChecks.VALID_CURRENCY(args);
 
     const { walletManager } = this.serviceComponents;
 
@@ -157,8 +157,8 @@
    * Gets a hex encoded transaction from a transaction hash on the specified network
    */
   public getTransaction = async (args: { currency: string, transactionHash: string }) => {
-    argChecks.VALID_CURRENCY(args.currency);
-    argChecks.HAS_TXID(args);
+    argChecks.VALID_CURRENCY(args);
+    argChecks.HAS_TXHASH(args);
 
     const currency = this.getCurrency(args.currency);
 
@@ -169,7 +169,7 @@
    * Broadcast a hex encoded transaction on the specified network
    */
   public broadcastTransaction = async (args: { currency: string, transactionHex: string }) => {
-    argChecks.VALID_CURRENCY(args.currency);
+    argChecks.VALID_CURRENCY(args);
     argChecks.HAS_TXHEX(args);
 
     const currency = this.getCurrency(args.currency);
@@ -181,7 +181,7 @@
    * Adds an entry to the list of addresses SubscribeTransactions listens to
    */
   public listenOnAddress = async (args: { currency: string, address: string }) => {
-    argChecks.VALID_CURRENCY(args.currency);
+    argChecks.VALID_CURRENCY(args);
     argChecks.HAS_ADDRESS(args);
 
     const currency = this.getCurrency(args.currency);
@@ -197,11 +197,11 @@
    */
   public createSwap = async (args: { baseCurrency: string, quoteCurrency: string, orderSide: number, rate: number
     invoice: string, refundPublicKey: string, outputType: number }) => {
-    argChecks.VALID_CURRENCY(args.baseCurrency);
-    argChecks.VALID_CURRENCY(args.quoteCurrency);
+    argChecks.VALID_CURRENCY({ currency: args.baseCurrency });
+    argChecks.VALID_CURRENCY({ currency: args.quoteCurrency });
     argChecks.HAS_INVOICE(args);
-    argChecks.HAS_PUBKEY(args.refundPublicKey);
-    argChecks.RATE_NOT_VALID(args);
+    argChecks.HAS_REFUNDPUBKEY(args);
+    argChecks.RATE_VALID(args);
 
     const { swapManager } = this.serviceComponents;
 
@@ -218,10 +218,10 @@
    */
   public createReverseSwap = async (args: { baseCurrency: string, quoteCurrency: string, orderSide: number, rate: number,
     claimPublicKey: string, amount: number }) => {
-    argChecks.VALID_CURRENCY(args.baseCurrency);
-    argChecks.VALID_CURRENCY(args.quoteCurrency);
-    argChecks.HAS_PUBKEY(args.claimPublicKey);
-    argChecks.RATE_NOT_VALID(args);
+    argChecks.VALID_CURRENCY({ currency: args.baseCurrency });
+    argChecks.VALID_CURRENCY({ currency: args.quoteCurrency });
+    argChecks.HAS_CLAIMPUBKEY(args);
+    argChecks.RATE_VALID(args);
 
     const { swapManager } = this.serviceComponents;
 
