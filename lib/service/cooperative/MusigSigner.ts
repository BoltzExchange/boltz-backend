--- conflicted
+++ resolved
@@ -3,6 +3,7 @@
 import {
   getChainCurrency,
   getHexBuffer,
+  getHexString,
   getLightningCurrency,
   splitPairId,
 } from '../../Utils';
@@ -133,35 +134,15 @@
         await this.nursery.settleReverseSwapInvoice(swap, preimage);
       }
 
-<<<<<<< HEAD
-    const { base, quote } = splitPairId(swap.pair);
-    const chainCurrency = getChainCurrency(base, quote, swap.orderSide, true);
-    const swapTree = SwapTreeSerializer.deserializeSwapTree(swap.redeemScript!);
-
-    return createPartialSignature(
-      this.currencies.get(chainCurrency)!,
-      this.walletManager.wallets.get(chainCurrency)!,
-      swapTree,
-      swap.keyIndex!,
-      getHexBuffer(swap.claimPublicKey!),
-      theirNonce,
-      rawTransaction,
-      index,
-    );
-=======
-      this.logger.debug(
-        `Creating partial signature for claim of Reverse Swap ${swap.id}`,
-      );
-
       const { base, quote } = splitPairId(swap.pair);
+      const chainCurrency = getChainCurrency(base, quote, swap.orderSide, true);
       const swapTree = SwapTreeSerializer.deserializeSwapTree(
         swap.redeemScript!,
       );
 
-      return this.createPartialSignature(
-        this.currencies.get(
-          getChainCurrency(base, quote, swap.orderSide, true),
-        )!,
+      return createPartialSignature(
+        this.currencies.get(chainCurrency)!,
+        this.walletManager.wallets.get(chainCurrency)!,
         swapTree,
         swap.keyIndex!,
         getHexBuffer(swap.claimPublicKey!),
@@ -170,7 +151,6 @@
         index,
       );
     });
->>>>>>> 622f291f
   };
 
   public static isEligibleForRefund = async (
