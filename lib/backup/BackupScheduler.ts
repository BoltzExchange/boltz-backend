--- conflicted
+++ resolved
@@ -1,21 +1,14 @@
+import { exec } from 'child_process';
 import { unlinkSync } from 'fs';
-import { exec } from 'child_process';
 import { scheduleJob } from 'node-schedule';
-import { BackupConfig } from '../Config';
+import { BackupConfig, PostgresConfig } from '../Config';
 import Logger from '../Logger';
 import { formatError } from '../Utils';
-<<<<<<< HEAD
+import Database, { DatabaseType } from '../db/Database';
 import EventHandler from '../service/EventHandler';
 import Errors from './Errors';
 import GoogleCloud from './providers/GoogleCloud';
 import Webdav from './providers/Webdav';
-=======
-import Webdav from './providers/Webdav';
-import GoogleCloud from './providers/GoogleCloud';
-import EventHandler from '../service/EventHandler';
-import Database, { DatabaseType } from '../db/Database';
-import { BackupConfig, PostgresConfig } from '../Config';
->>>>>>> 13c9b4f3
 
 interface BackupProvider {
   uploadString(path: string, data: string): Promise<void>;
